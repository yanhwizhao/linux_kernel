// SPDX-License-Identifier: GPL-2.0-only
/*
 * Xen PCI - handle PCI (INTx) and MSI infrastructure calls for PV, HVM and
 * initial domain support. We also handle the DSDT _PRT callbacks for GSI's
 * used in HVM and initial domain mode (PV does not parse ACPI, so it has no
 * concept of GSIs). Under PV we hook under the pnbbios API for IRQs and
 * 0xcf8 PCI configuration read/write.
 *
 *   Author: Ryan Wilson <hap9@epoch.ncsc.mil>
 *           Konrad Rzeszutek Wilk <konrad.wilk@oracle.com>
 *           Stefano Stabellini <stefano.stabellini@eu.citrix.com>
 */
#include <linux/export.h>
#include <linux/init.h>
#include <linux/pci.h>
#include <linux/acpi.h>

#include <linux/io.h>
#include <asm/io_apic.h>
#include <asm/pci_x86.h>

#include <asm/xen/hypervisor.h>

#include <xen/features.h>
#include <xen/events.h>
#include <xen/pci.h>
#include <asm/xen/pci.h>
#include <asm/xen/cpuid.h>
#include <asm/apic.h>
#include <asm/acpi.h>
#include <asm/i8259.h>

static int xen_pcifront_enable_irq(struct pci_dev *dev)
{
	int rc;
	int share = 1;
	int pirq;
	u8 gsi;

	rc = pci_read_config_byte(dev, PCI_INTERRUPT_LINE, &gsi);
	if (rc < 0) {
		dev_warn(&dev->dev, "Xen PCI: failed to read interrupt line: %d\n",
			 rc);
		return rc;
	}
	/* In PV DomU the Xen PCI backend puts the PIRQ in the interrupt line.*/
	pirq = gsi;

	if (gsi < nr_legacy_irqs())
		share = 0;

	rc = xen_bind_pirq_gsi_to_irq(gsi, pirq, share, "pcifront");
	if (rc < 0) {
		dev_warn(&dev->dev, "Xen PCI: failed to bind GSI%d (PIRQ%d) to IRQ: %d\n",
			 gsi, pirq, rc);
		return rc;
	}

	dev->irq = rc;
	dev_info(&dev->dev, "Xen PCI mapped GSI%d to IRQ%d\n", gsi, dev->irq);
	return 0;
}

#ifdef CONFIG_ACPI
static int xen_register_pirq(u32 gsi, int triggering, bool set_pirq)
{
	int rc, pirq = -1, irq;
	struct physdev_map_pirq map_irq;
	int shareable = 0;
	char *name;

	irq = xen_irq_from_gsi(gsi);
	if (irq > 0)
		return irq;

	if (set_pirq)
		pirq = gsi;

	map_irq.domid = DOMID_SELF;
	map_irq.type = MAP_PIRQ_TYPE_GSI;
	map_irq.index = gsi;
	map_irq.pirq = pirq;

	rc = HYPERVISOR_physdev_op(PHYSDEVOP_map_pirq, &map_irq);
	if (rc) {
		printk(KERN_WARNING "xen map irq failed %d\n", rc);
		return -1;
	}

	if (triggering == ACPI_EDGE_SENSITIVE) {
		shareable = 0;
		name = "ioapic-edge";
	} else {
		shareable = 1;
		name = "ioapic-level";
	}

	irq = xen_bind_pirq_gsi_to_irq(gsi, map_irq.pirq, shareable, name);
	if (irq < 0)
		goto out;

	printk(KERN_DEBUG "xen: --> pirq=%d -> irq=%d (gsi=%d)\n", map_irq.pirq, irq, gsi);
out:
	return irq;
}

static int acpi_register_gsi_xen_hvm(struct device *dev, u32 gsi,
				     int trigger, int polarity)
{
	if (!xen_hvm_domain())
		return -1;

	return xen_register_pirq(gsi, trigger,
				 false /* no mapping of GSI to PIRQ */);
}

#ifdef CONFIG_XEN_PV_DOM0
static int xen_register_gsi(u32 gsi, int triggering, int polarity)
{
	int rc, irq;
	struct physdev_setup_gsi setup_gsi;

	if (!xen_pv_domain())
		return -1;

	printk(KERN_DEBUG "xen: registering gsi %u triggering %d polarity %d\n",
			gsi, triggering, polarity);

	irq = xen_register_pirq(gsi, triggering, true);

	setup_gsi.gsi = gsi;
	setup_gsi.triggering = (triggering == ACPI_EDGE_SENSITIVE ? 0 : 1);
	setup_gsi.polarity = (polarity == ACPI_ACTIVE_HIGH ? 0 : 1);

	rc = HYPERVISOR_physdev_op(PHYSDEVOP_setup_gsi, &setup_gsi);
	if (rc == -EEXIST)
		printk(KERN_INFO "Already setup the GSI :%d\n", gsi);
	else if (rc) {
		printk(KERN_ERR "Failed to setup GSI :%d, err_code:%d\n",
				gsi, rc);
	}

	return irq;
}

static int acpi_register_gsi_xen(struct device *dev, u32 gsi,
				 int trigger, int polarity)
{
	return xen_register_gsi(gsi, trigger, polarity);
}
#endif
#endif

#if defined(CONFIG_PCI_MSI)
#include <linux/msi.h>

struct xen_pci_frontend_ops *xen_pci_frontend;
EXPORT_SYMBOL_GPL(xen_pci_frontend);

struct xen_msi_ops {
	int (*setup_msi_irqs)(struct pci_dev *dev, int nvec, int type);
	void (*teardown_msi_irqs)(struct pci_dev *dev);
};

static struct xen_msi_ops xen_msi_ops __ro_after_init;

static int xen_setup_msi_irqs(struct pci_dev *dev, int nvec, int type)
{
	int irq, ret, i;
	struct msi_desc *msidesc;
	int *v;

	if (type == PCI_CAP_ID_MSI && nvec > 1)
		return 1;

	v = kcalloc(max(1, nvec), sizeof(int), GFP_KERNEL);
	if (!v)
		return -ENOMEM;

	if (type == PCI_CAP_ID_MSIX)
		ret = xen_pci_frontend_enable_msix(dev, v, nvec);
	else
		ret = xen_pci_frontend_enable_msi(dev, v);
	if (ret)
		goto error;
	i = 0;
	for_each_pci_msi_entry(msidesc, dev) {
		irq = xen_bind_pirq_msi_to_irq(dev, msidesc, v[i],
					       (type == PCI_CAP_ID_MSI) ? nvec : 1,
					       (type == PCI_CAP_ID_MSIX) ?
					       "pcifront-msi-x" :
					       "pcifront-msi",
						DOMID_SELF);
		if (irq < 0) {
			ret = irq;
			goto free;
		}
		i++;
	}
	kfree(v);
	return 0;

error:
	if (ret == -ENOSYS)
		dev_err(&dev->dev, "Xen PCI frontend has not registered MSI/MSI-X support!\n");
	else if (ret)
		dev_err(&dev->dev, "Xen PCI frontend error: %d!\n", ret);
free:
	kfree(v);
	return ret;
}

static void xen_msi_compose_msg(struct pci_dev *pdev, unsigned int pirq,
		struct msi_msg *msg)
{
	/*
	 * We set vector == 0 to tell the hypervisor we don't care about
	 * it, but we want a pirq setup instead.  We use the dest_id fields
	 * to pass the pirq that we want.
	 */
	memset(msg, 0, sizeof(*msg));
	msg->address_hi = X86_MSI_BASE_ADDRESS_HIGH;
	msg->arch_addr_hi.destid_8_31 = pirq >> 8;
	msg->arch_addr_lo.destid_0_7 = pirq & 0xFF;
	msg->arch_addr_lo.base_address = X86_MSI_BASE_ADDRESS_LOW;
	msg->arch_data.delivery_mode = APIC_DELIVERY_MODE_EXTINT;
}

static int xen_hvm_setup_msi_irqs(struct pci_dev *dev, int nvec, int type)
{
	int irq, pirq;
	struct msi_desc *msidesc;
	struct msi_msg msg;

	if (type == PCI_CAP_ID_MSI && nvec > 1)
		return 1;

	for_each_pci_msi_entry(msidesc, dev) {
		pirq = xen_allocate_pirq_msi(dev, msidesc);
		if (pirq < 0) {
			irq = -ENODEV;
			goto error;
		}
		xen_msi_compose_msg(dev, pirq, &msg);
		__pci_write_msi_msg(msidesc, &msg);
		dev_dbg(&dev->dev, "xen: msi bound to pirq=%d\n", pirq);
		irq = xen_bind_pirq_msi_to_irq(dev, msidesc, pirq,
					       (type == PCI_CAP_ID_MSI) ? nvec : 1,
					       (type == PCI_CAP_ID_MSIX) ?
					       "msi-x" : "msi",
					       DOMID_SELF);
		if (irq < 0)
			goto error;
		dev_dbg(&dev->dev,
			"xen: msi --> pirq=%d --> irq=%d\n", pirq, irq);
	}
	return 0;

error:
	dev_err(&dev->dev, "Failed to create MSI%s! ret=%d!\n",
		type == PCI_CAP_ID_MSI ? "" : "-X", irq);
	return irq;
}

#ifdef CONFIG_XEN_PV_DOM0
static bool __read_mostly pci_seg_supported = true;

static int xen_initdom_setup_msi_irqs(struct pci_dev *dev, int nvec, int type)
{
	int ret = 0;
	struct msi_desc *msidesc;

	for_each_pci_msi_entry(msidesc, dev) {
		struct physdev_map_pirq map_irq;
		domid_t domid;

		domid = ret = xen_find_device_domain_owner(dev);
		/* N.B. Casting int's -ENODEV to uint16_t results in 0xFFED,
		 * hence check ret value for < 0. */
		if (ret < 0)
			domid = DOMID_SELF;

		memset(&map_irq, 0, sizeof(map_irq));
		map_irq.domid = domid;
		map_irq.type = MAP_PIRQ_TYPE_MSI_SEG;
		map_irq.index = -1;
		map_irq.pirq = -1;
		map_irq.bus = dev->bus->number |
			      (pci_domain_nr(dev->bus) << 16);
		map_irq.devfn = dev->devfn;

		if (type == PCI_CAP_ID_MSI && nvec > 1) {
			map_irq.type = MAP_PIRQ_TYPE_MULTI_MSI;
			map_irq.entry_nr = nvec;
		} else if (type == PCI_CAP_ID_MSIX) {
			int pos;
			unsigned long flags;
			u32 table_offset, bir;

			pos = dev->msix_cap;
			pci_read_config_dword(dev, pos + PCI_MSIX_TABLE,
					      &table_offset);
			bir = (u8)(table_offset & PCI_MSIX_TABLE_BIR);
			flags = pci_resource_flags(dev, bir);
			if (!flags || (flags & IORESOURCE_UNSET))
				return -EINVAL;

			map_irq.table_base = pci_resource_start(dev, bir);
			map_irq.entry_nr = msidesc->msi_attrib.entry_nr;
		}

		ret = -EINVAL;
		if (pci_seg_supported)
			ret = HYPERVISOR_physdev_op(PHYSDEVOP_map_pirq,
						    &map_irq);
		if (type == PCI_CAP_ID_MSI && nvec > 1 && ret) {
			/*
			 * If MAP_PIRQ_TYPE_MULTI_MSI is not available
			 * there's nothing else we can do in this case.
			 * Just set ret > 0 so driver can retry with
			 * single MSI.
			 */
			ret = 1;
			goto out;
		}
		if (ret == -EINVAL && !pci_domain_nr(dev->bus)) {
			map_irq.type = MAP_PIRQ_TYPE_MSI;
			map_irq.index = -1;
			map_irq.pirq = -1;
			map_irq.bus = dev->bus->number;
			ret = HYPERVISOR_physdev_op(PHYSDEVOP_map_pirq,
						    &map_irq);
			if (ret != -EINVAL)
				pci_seg_supported = false;
		}
		if (ret) {
			dev_warn(&dev->dev, "xen map irq failed %d for %d domain\n",
				 ret, domid);
			goto out;
		}

		ret = xen_bind_pirq_msi_to_irq(dev, msidesc, map_irq.pirq,
		                               (type == PCI_CAP_ID_MSI) ? nvec : 1,
		                               (type == PCI_CAP_ID_MSIX) ? "msi-x" : "msi",
		                               domid);
		if (ret < 0)
			goto out;
	}
	ret = 0;
out:
	return ret;
}

static void xen_initdom_restore_msi_irqs(struct pci_dev *dev)
{
	int ret = 0;

	if (pci_seg_supported) {
		struct physdev_pci_device restore_ext;

		restore_ext.seg = pci_domain_nr(dev->bus);
		restore_ext.bus = dev->bus->number;
		restore_ext.devfn = dev->devfn;
		ret = HYPERVISOR_physdev_op(PHYSDEVOP_restore_msi_ext,
					&restore_ext);
		if (ret == -ENOSYS)
			pci_seg_supported = false;
		WARN(ret && ret != -ENOSYS, "restore_msi_ext -> %d\n", ret);
	}
	if (!pci_seg_supported) {
		struct physdev_restore_msi restore;

		restore.bus = dev->bus->number;
		restore.devfn = dev->devfn;
		ret = HYPERVISOR_physdev_op(PHYSDEVOP_restore_msi, &restore);
		WARN(ret && ret != -ENOSYS, "restore_msi -> %d\n", ret);
	}
}
#else /* CONFIG_XEN_PV_DOM0 */
#define xen_initdom_setup_msi_irqs	NULL
#define xen_initdom_restore_msi_irqs	NULL
#endif /* !CONFIG_XEN_PV_DOM0 */

static void xen_teardown_msi_irqs(struct pci_dev *dev)
{
	struct msi_desc *msidesc;
	int i;

	for_each_pci_msi_entry(msidesc, dev) {
		if (msidesc->irq) {
			for (i = 0; i < msidesc->nvec_used; i++)
				xen_destroy_irq(msidesc->irq + i);
		}
	}
}

static void xen_pv_teardown_msi_irqs(struct pci_dev *dev)
{
	struct msi_desc *msidesc = first_pci_msi_entry(dev);

	if (msidesc->msi_attrib.is_msix)
		xen_pci_frontend_disable_msix(dev);
	else
		xen_pci_frontend_disable_msi(dev);

	xen_teardown_msi_irqs(dev);
}

static int xen_msi_domain_alloc_irqs(struct irq_domain *domain,
				     struct device *dev,  int nvec)
{
	int type;

	if (WARN_ON_ONCE(!dev_is_pci(dev)))
		return -EINVAL;

	if (first_msi_entry(dev)->msi_attrib.is_msix)
		type = PCI_CAP_ID_MSIX;
	else
		type = PCI_CAP_ID_MSI;

	return xen_msi_ops.setup_msi_irqs(to_pci_dev(dev), nvec, type);
}

static void xen_msi_domain_free_irqs(struct irq_domain *domain,
				     struct device *dev)
{
	if (WARN_ON_ONCE(!dev_is_pci(dev)))
		return;

	xen_msi_ops.teardown_msi_irqs(to_pci_dev(dev));
}

static struct msi_domain_ops xen_pci_msi_domain_ops = {
	.domain_alloc_irqs	= xen_msi_domain_alloc_irqs,
	.domain_free_irqs	= xen_msi_domain_free_irqs,
};

static struct msi_domain_info xen_pci_msi_domain_info = {
	.ops			= &xen_pci_msi_domain_ops,
};

/*
 * This irq domain is a blatant violation of the irq domain design, but
 * distangling XEN into real irq domains is not a job for mere mortals with
 * limited XENology. But it's the least dangerous way for a mere mortal to
 * get rid of the arch_*_msi_irqs() hackery in order to store the irq
 * domain pointer in struct device. This irq domain wrappery allows to do
 * that without breaking XEN terminally.
 */
static __init struct irq_domain *xen_create_pci_msi_domain(void)
{
	struct irq_domain *d = NULL;
	struct fwnode_handle *fn;

	fn = irq_domain_alloc_named_fwnode("XEN-MSI");
	if (fn)
		d = msi_create_irq_domain(fn, &xen_pci_msi_domain_info, NULL);

	/* FIXME: No idea how to survive if this fails */
	BUG_ON(!d);

	return d;
}

static __init void xen_setup_pci_msi(void)
{
	if (xen_pv_domain()) {
		if (xen_initial_domain()) {
			xen_msi_ops.setup_msi_irqs = xen_initdom_setup_msi_irqs;
			x86_msi.restore_msi_irqs = xen_initdom_restore_msi_irqs;
		} else {
			xen_msi_ops.setup_msi_irqs = xen_setup_msi_irqs;
		}
		xen_msi_ops.teardown_msi_irqs = xen_pv_teardown_msi_irqs;
		pci_msi_ignore_mask = 1;
	} else if (xen_hvm_domain()) {
		xen_msi_ops.setup_msi_irqs = xen_hvm_setup_msi_irqs;
		xen_msi_ops.teardown_msi_irqs = xen_teardown_msi_irqs;
	} else {
		WARN_ON_ONCE(1);
		return;
	}

	/*
	 * Override the PCI/MSI irq domain init function. No point
	 * in allocating the native domain and never use it.
	 */
	x86_init.irqs.create_pci_msi_domain = xen_create_pci_msi_domain;
}

#else /* CONFIG_PCI_MSI */
static inline void xen_setup_pci_msi(void) { }
#endif /* CONFIG_PCI_MSI */

int __init pci_xen_init(void)
{
	if (!xen_pv_domain() || xen_initial_domain())
		return -ENODEV;

	printk(KERN_INFO "PCI: setting up Xen PCI frontend stub\n");

	pcibios_set_cache_line_size();

	pcibios_enable_irq = xen_pcifront_enable_irq;
	pcibios_disable_irq = NULL;

	/* Keep ACPI out of the picture */
	acpi_noirq_set();

	xen_setup_pci_msi();
	return 0;
}

#ifdef CONFIG_PCI_MSI
static void __init xen_hvm_msi_init(void)
{
	if (!disable_apic) {
		/*
		 * If hardware supports (x2)APIC virtualization (as indicated
		 * by hypervisor's leaf 4) then we don't need to use pirqs/
		 * event channels for MSI handling and instead use regular
		 * APIC processing
		 */
		uint32_t eax = cpuid_eax(xen_cpuid_base() + 4);

		if (((eax & XEN_HVM_CPUID_X2APIC_VIRT) && x2apic_mode) ||
		    ((eax & XEN_HVM_CPUID_APIC_ACCESS_VIRT) && boot_cpu_has(X86_FEATURE_APIC)))
			return;
	}
	xen_setup_pci_msi();
}
#endif

int __init pci_xen_hvm_init(void)
{
	if (!xen_have_vector_callback || !xen_feature(XENFEAT_hvm_pirqs))
		return 0;

#ifdef CONFIG_ACPI
	/*
	 * We don't want to change the actual ACPI delivery model,
	 * just how GSIs get registered.
	 */
	__acpi_register_gsi = acpi_register_gsi_xen_hvm;
	__acpi_unregister_gsi = NULL;
#endif

#ifdef CONFIG_PCI_MSI
	/*
	 * We need to wait until after x2apic is initialized
	 * before we can set MSI IRQ ops.
	 */
	x86_platform.apic_post_init = xen_hvm_msi_init;
#endif
	return 0;
}

#ifdef CONFIG_XEN_PV_DOM0
int __init pci_xen_initial_domain(void)
{
	int irq;

	xen_setup_pci_msi();
	__acpi_register_gsi = acpi_register_gsi_xen;
	__acpi_unregister_gsi = NULL;
	/*
	 * Pre-allocate the legacy IRQs.  Use NR_LEGACY_IRQS here
	 * because we don't have a PIC and thus nr_legacy_irqs() is zero.
	 */
	for (irq = 0; irq < NR_IRQS_LEGACY; irq++) {
		int trigger, polarity;

		if (acpi_get_override_irq(irq, &trigger, &polarity) == -1)
			continue;

		xen_register_pirq(irq,
			trigger ? ACPI_LEVEL_SENSITIVE : ACPI_EDGE_SENSITIVE,
			true /* Map GSI to PIRQ */);
	}
	if (0 == nr_ioapics) {
		for (irq = 0; irq < nr_legacy_irqs(); irq++)
			xen_bind_pirq_gsi_to_irq(irq, irq, 0, "xt-pic");
	}
	return 0;
}
#endif
<<<<<<< HEAD

#ifdef CONFIG_XEN_DOM0

struct xen_device_domain_owner {
	domid_t domain;
	struct pci_dev *dev;
	struct list_head list;
};

static DEFINE_SPINLOCK(dev_domain_list_spinlock);
static struct list_head dev_domain_list = LIST_HEAD_INIT(dev_domain_list);

static struct xen_device_domain_owner *find_device(struct pci_dev *dev)
{
	struct xen_device_domain_owner *owner;

	list_for_each_entry(owner, &dev_domain_list, list) {
		if (owner->dev == dev)
			return owner;
	}
	return NULL;
}

int xen_find_device_domain_owner(struct pci_dev *dev)
{
	struct xen_device_domain_owner *owner;
	int domain = -ENODEV;

	spin_lock(&dev_domain_list_spinlock);
	owner = find_device(dev);
	if (owner)
		domain = owner->domain;
	spin_unlock(&dev_domain_list_spinlock);
	return domain;
}
EXPORT_SYMBOL_GPL(xen_find_device_domain_owner);

int xen_register_device_domain_owner(struct pci_dev *dev, uint16_t domain)
{
	struct xen_device_domain_owner *owner;

	owner = kzalloc(sizeof(struct xen_device_domain_owner), GFP_KERNEL);
	if (!owner)
		return -ENODEV;

	spin_lock(&dev_domain_list_spinlock);
	if (find_device(dev)) {
		spin_unlock(&dev_domain_list_spinlock);
		kfree(owner);
		return -EEXIST;
	}
	owner->domain = domain;
	owner->dev = dev;
	list_add_tail(&owner->list, &dev_domain_list);
	spin_unlock(&dev_domain_list_spinlock);
	return 0;
}
EXPORT_SYMBOL_GPL(xen_register_device_domain_owner);

int xen_unregister_device_domain_owner(struct pci_dev *dev)
{
	struct xen_device_domain_owner *owner;

	spin_lock(&dev_domain_list_spinlock);
	owner = find_device(dev);
	if (!owner) {
		spin_unlock(&dev_domain_list_spinlock);
		return -ENODEV;
	}
	list_del(&owner->list);
	spin_unlock(&dev_domain_list_spinlock);
	kfree(owner);
	return 0;
}
EXPORT_SYMBOL_GPL(xen_unregister_device_domain_owner);
#endif /* CONFIG_XEN_DOM0 */
=======
>>>>>>> df0cc57e
<|MERGE_RESOLUTION|>--- conflicted
+++ resolved
@@ -585,82 +585,3 @@
 	return 0;
 }
 #endif
-<<<<<<< HEAD
-
-#ifdef CONFIG_XEN_DOM0
-
-struct xen_device_domain_owner {
-	domid_t domain;
-	struct pci_dev *dev;
-	struct list_head list;
-};
-
-static DEFINE_SPINLOCK(dev_domain_list_spinlock);
-static struct list_head dev_domain_list = LIST_HEAD_INIT(dev_domain_list);
-
-static struct xen_device_domain_owner *find_device(struct pci_dev *dev)
-{
-	struct xen_device_domain_owner *owner;
-
-	list_for_each_entry(owner, &dev_domain_list, list) {
-		if (owner->dev == dev)
-			return owner;
-	}
-	return NULL;
-}
-
-int xen_find_device_domain_owner(struct pci_dev *dev)
-{
-	struct xen_device_domain_owner *owner;
-	int domain = -ENODEV;
-
-	spin_lock(&dev_domain_list_spinlock);
-	owner = find_device(dev);
-	if (owner)
-		domain = owner->domain;
-	spin_unlock(&dev_domain_list_spinlock);
-	return domain;
-}
-EXPORT_SYMBOL_GPL(xen_find_device_domain_owner);
-
-int xen_register_device_domain_owner(struct pci_dev *dev, uint16_t domain)
-{
-	struct xen_device_domain_owner *owner;
-
-	owner = kzalloc(sizeof(struct xen_device_domain_owner), GFP_KERNEL);
-	if (!owner)
-		return -ENODEV;
-
-	spin_lock(&dev_domain_list_spinlock);
-	if (find_device(dev)) {
-		spin_unlock(&dev_domain_list_spinlock);
-		kfree(owner);
-		return -EEXIST;
-	}
-	owner->domain = domain;
-	owner->dev = dev;
-	list_add_tail(&owner->list, &dev_domain_list);
-	spin_unlock(&dev_domain_list_spinlock);
-	return 0;
-}
-EXPORT_SYMBOL_GPL(xen_register_device_domain_owner);
-
-int xen_unregister_device_domain_owner(struct pci_dev *dev)
-{
-	struct xen_device_domain_owner *owner;
-
-	spin_lock(&dev_domain_list_spinlock);
-	owner = find_device(dev);
-	if (!owner) {
-		spin_unlock(&dev_domain_list_spinlock);
-		return -ENODEV;
-	}
-	list_del(&owner->list);
-	spin_unlock(&dev_domain_list_spinlock);
-	kfree(owner);
-	return 0;
-}
-EXPORT_SYMBOL_GPL(xen_unregister_device_domain_owner);
-#endif /* CONFIG_XEN_DOM0 */
-=======
->>>>>>> df0cc57e
