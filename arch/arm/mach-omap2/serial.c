/*
 * arch/arm/mach-omap2/serial.c
 *
 * OMAP2 serial support.
 *
 * Copyright (C) 2005-2008 Nokia Corporation
 * Author: Paul Mundt <paul.mundt@nokia.com>
 *
 * Major rework for PM support by Kevin Hilman
 *
 * Based off of arch/arm/mach-omap/omap1/serial.c
 *
 * Copyright (C) 2009 Texas Instruments
 * Added OMAP4 support - Santosh Shilimkar <santosh.shilimkar@ti.com
 *
 * This file is subject to the terms and conditions of the GNU General Public
 * License. See the file "COPYING" in the main directory of this archive
 * for more details.
 */
#include <linux/kernel.h>
#include <linux/init.h>
#include <linux/clk.h>
#include <linux/io.h>
#include <linux/delay.h>
#include <linux/platform_device.h>
#include <linux/slab.h>
#include <linux/pm_runtime.h>
#include <linux/console.h>

#include <plat/omap-serial.h>
<<<<<<< HEAD
#endif

=======
>>>>>>> 6d0a5636
#include "common.h"
#include <plat/board.h>
#include <plat/dma.h>
#include <plat/omap_hwmod.h>
#include <plat/omap_device.h>
#include <plat/omap-pm.h>

#include "prm2xxx_3xxx.h"
#include "pm.h"
#include "cm2xxx_3xxx.h"
#include "prm-regbits-34xx.h"
#include "control.h"
#include "mux.h"

/*
 * NOTE: By default the serial auto_suspend timeout is disabled as it causes
 * lost characters over the serial ports. This means that the UART clocks will
 * stay on until power/autosuspend_delay is set for the uart from sysfs.
 * This also causes that any deeper omap sleep states are blocked.
 */
#define DEFAULT_AUTOSUSPEND_DELAY	-1

#define MAX_UART_HWMOD_NAME_LEN		16

struct omap_uart_state {
	int num;
	int can_sleep;

	struct list_head node;
	struct omap_hwmod *oh;
	struct platform_device *pdev;
};

static LIST_HEAD(uart_list);
static u8 num_uarts;
static u8 console_uart_id = -1;
static u8 no_console_suspend;
static u8 uart_debug;

#define DEFAULT_RXDMA_POLLRATE		1	/* RX DMA polling rate (us) */
#define DEFAULT_RXDMA_BUFSIZE		4096	/* RX DMA buffer size */
#define DEFAULT_RXDMA_TIMEOUT		(3 * HZ)/* RX DMA timeout (jiffies) */

static struct omap_uart_port_info omap_serial_default_info[] __initdata = {
	{
		.dma_enabled	= false,
		.dma_rx_buf_size = DEFAULT_RXDMA_BUFSIZE,
		.dma_rx_poll_rate = DEFAULT_RXDMA_POLLRATE,
		.dma_rx_timeout = DEFAULT_RXDMA_TIMEOUT,
		.autosuspend_timeout = DEFAULT_AUTOSUSPEND_DELAY,
	},
};

#ifdef CONFIG_PM
static void omap_uart_enable_wakeup(struct platform_device *pdev, bool enable)
{
	struct omap_device *od = to_omap_device(pdev);

	if (!od)
		return;

	if (enable)
		omap_hwmod_enable_wakeup(od->hwmods[0]);
	else
		omap_hwmod_disable_wakeup(od->hwmods[0]);
}

/*
 * Errata i291: [UART]:Cannot Acknowledge Idle Requests
 * in Smartidle Mode When Configured for DMA Operations.
 * WA: configure uart in force idle mode.
 */
static void omap_uart_set_noidle(struct platform_device *pdev)
{
	struct omap_device *od = to_omap_device(pdev);

	omap_hwmod_set_slave_idlemode(od->hwmods[0], HWMOD_IDLEMODE_NO);
}

static void omap_uart_set_forceidle(struct platform_device *pdev)
{
	struct omap_device *od = to_omap_device(pdev);

	omap_hwmod_set_slave_idlemode(od->hwmods[0], HWMOD_IDLEMODE_FORCE);
}

#else
static void omap_uart_enable_wakeup(struct platform_device *pdev, bool enable)
{}
static void omap_uart_set_noidle(struct platform_device *pdev) {}
static void omap_uart_set_forceidle(struct platform_device *pdev) {}
#endif /* CONFIG_PM */

#ifdef CONFIG_OMAP_MUX
static struct omap_device_pad default_uart1_pads[] __initdata = {
	{
		.name	= "uart1_cts.uart1_cts",
		.enable	= OMAP_PIN_INPUT_PULLUP | OMAP_MUX_MODE0,
	},
	{
		.name	= "uart1_rts.uart1_rts",
		.enable	= OMAP_PIN_OUTPUT | OMAP_MUX_MODE0,
	},
	{
		.name	= "uart1_tx.uart1_tx",
		.enable	= OMAP_PIN_OUTPUT | OMAP_MUX_MODE0,
	},
	{
		.name	= "uart1_rx.uart1_rx",
		.flags	= OMAP_DEVICE_PAD_REMUX | OMAP_DEVICE_PAD_WAKEUP,
		.enable	= OMAP_PIN_INPUT_PULLUP | OMAP_MUX_MODE0,
		.idle	= OMAP_PIN_INPUT_PULLUP | OMAP_MUX_MODE0,
	},
};

static struct omap_device_pad default_uart2_pads[] __initdata = {
	{
		.name	= "uart2_cts.uart2_cts",
		.enable	= OMAP_PIN_INPUT_PULLUP | OMAP_MUX_MODE0,
	},
	{
		.name	= "uart2_rts.uart2_rts",
		.enable	= OMAP_PIN_OUTPUT | OMAP_MUX_MODE0,
	},
	{
		.name	= "uart2_tx.uart2_tx",
		.enable	= OMAP_PIN_OUTPUT | OMAP_MUX_MODE0,
	},
	{
		.name	= "uart2_rx.uart2_rx",
		.flags	= OMAP_DEVICE_PAD_REMUX | OMAP_DEVICE_PAD_WAKEUP,
		.enable	= OMAP_PIN_INPUT_PULLUP | OMAP_MUX_MODE0,
		.idle	= OMAP_PIN_INPUT_PULLUP | OMAP_MUX_MODE0,
	},
};

static struct omap_device_pad default_uart3_pads[] __initdata = {
	{
		.name	= "uart3_cts_rctx.uart3_cts_rctx",
		.enable	= OMAP_PIN_INPUT_PULLUP | OMAP_MUX_MODE0,
	},
	{
		.name	= "uart3_rts_sd.uart3_rts_sd",
		.enable	= OMAP_PIN_OUTPUT | OMAP_MUX_MODE0,
	},
	{
		.name	= "uart3_tx_irtx.uart3_tx_irtx",
		.enable	= OMAP_PIN_OUTPUT | OMAP_MUX_MODE0,
	},
	{
		.name	= "uart3_rx_irrx.uart3_rx_irrx",
		.flags	= OMAP_DEVICE_PAD_REMUX | OMAP_DEVICE_PAD_WAKEUP,
		.enable	= OMAP_PIN_INPUT | OMAP_MUX_MODE0,
		.idle	= OMAP_PIN_INPUT | OMAP_MUX_MODE0,
	},
};

<<<<<<< HEAD
static void omap_uart_idle_init(struct omap_uart_state *uart)
{
	int ret;

	uart->can_sleep = 0;
	uart->timeout = DEFAULT_TIMEOUT;
	setup_timer(&uart->timer, omap_uart_idle_timer,
		    (unsigned long) uart);
	if (uart->timeout)
		mod_timer(&uart->timer, jiffies + uart->timeout);
	omap_uart_smart_idle_enable(uart, 0);

	if (cpu_is_omap34xx() && !(cpu_is_ti81xx() || cpu_is_am33xx())) {
		u32 mod = (uart->num > 1) ? OMAP3430_PER_MOD : CORE_MOD;
		u32 wk_mask = 0;
		u32 padconf = 0;

		/* XXX These PRM accesses do not belong here */
		uart->wk_en = OMAP34XX_PRM_REGADDR(mod, PM_WKEN1);
		uart->wk_st = OMAP34XX_PRM_REGADDR(mod, PM_WKST1);
		switch (uart->num) {
		case 0:
			wk_mask = OMAP3430_ST_UART1_MASK;
			padconf = 0x182;
			break;
		case 1:
			wk_mask = OMAP3430_ST_UART2_MASK;
			padconf = 0x17a;
			break;
		case 2:
			wk_mask = OMAP3430_ST_UART3_MASK;
			padconf = 0x19e;
			break;
		case 3:
			wk_mask = OMAP3630_ST_UART4_MASK;
			padconf = 0x0d2;
			break;
		}
		uart->wk_mask = wk_mask;
		uart->padconf = padconf;
	} else if (cpu_is_omap24xx()) {
		u32 wk_mask = 0;
		u32 wk_en = PM_WKEN1, wk_st = PM_WKST1;

		switch (uart->num) {
		case 0:
			wk_mask = OMAP24XX_ST_UART1_MASK;
			break;
		case 1:
			wk_mask = OMAP24XX_ST_UART2_MASK;
			break;
		case 2:
			wk_en = OMAP24XX_PM_WKEN2;
			wk_st = OMAP24XX_PM_WKST2;
			wk_mask = OMAP24XX_ST_UART3_MASK;
			break;
		}
		uart->wk_mask = wk_mask;
		if (cpu_is_omap2430()) {
			uart->wk_en = OMAP2430_PRM_REGADDR(CORE_MOD, wk_en);
			uart->wk_st = OMAP2430_PRM_REGADDR(CORE_MOD, wk_st);
		} else if (cpu_is_omap2420()) {
			uart->wk_en = OMAP2420_PRM_REGADDR(CORE_MOD, wk_en);
			uart->wk_st = OMAP2420_PRM_REGADDR(CORE_MOD, wk_st);
		}
	} else {
		uart->wk_en = NULL;
		uart->wk_st = NULL;
		uart->wk_mask = 0;
		uart->padconf = 0;
	}
=======
static struct omap_device_pad default_omap36xx_uart4_pads[] __initdata = {
	{
		.name   = "gpmc_wait2.uart4_tx",
		.enable = OMAP_PIN_OUTPUT | OMAP_MUX_MODE0,
	},
	{
		.name	= "gpmc_wait3.uart4_rx",
		.flags	= OMAP_DEVICE_PAD_REMUX | OMAP_DEVICE_PAD_WAKEUP,
		.enable	= OMAP_PIN_INPUT | OMAP_MUX_MODE2,
		.idle	= OMAP_PIN_INPUT | OMAP_MUX_MODE2,
	},
};
>>>>>>> 6d0a5636

static struct omap_device_pad default_omap4_uart4_pads[] __initdata = {
	{
		.name	= "uart4_tx.uart4_tx",
		.enable	= OMAP_PIN_OUTPUT | OMAP_MUX_MODE0,
	},
	{
		.name	= "uart4_rx.uart4_rx",
		.flags	= OMAP_DEVICE_PAD_REMUX | OMAP_DEVICE_PAD_WAKEUP,
		.enable	= OMAP_PIN_INPUT | OMAP_MUX_MODE0,
		.idle	= OMAP_PIN_INPUT | OMAP_MUX_MODE0,
	},
};

static void omap_serial_fill_default_pads(struct omap_board_data *bdata)
{
	switch (bdata->id) {
	case 0:
		bdata->pads = default_uart1_pads;
		bdata->pads_cnt = ARRAY_SIZE(default_uart1_pads);
		break;
	case 1:
		bdata->pads = default_uart2_pads;
		bdata->pads_cnt = ARRAY_SIZE(default_uart2_pads);
		break;
	case 2:
		bdata->pads = default_uart3_pads;
		bdata->pads_cnt = ARRAY_SIZE(default_uart3_pads);
		break;
	case 3:
		if (cpu_is_omap44xx()) {
			bdata->pads = default_omap4_uart4_pads;
			bdata->pads_cnt =
				ARRAY_SIZE(default_omap4_uart4_pads);
		} else if (cpu_is_omap3630()) {
			bdata->pads = default_omap36xx_uart4_pads;
			bdata->pads_cnt =
				ARRAY_SIZE(default_omap36xx_uart4_pads);
		}
		break;
	default:
		break;
	}
}
#else
static void omap_serial_fill_default_pads(struct omap_board_data *bdata) {}
#endif

char *cmdline_find_option(char *str)
{
	extern char *saved_command_line;

	return strstr(saved_command_line, str);
}

static int __init omap_serial_early_init(void)
{
	do {
		char oh_name[MAX_UART_HWMOD_NAME_LEN];
		struct omap_hwmod *oh;
		struct omap_uart_state *uart;
		char uart_name[MAX_UART_HWMOD_NAME_LEN];

		snprintf(oh_name, MAX_UART_HWMOD_NAME_LEN,
			 "uart%d", num_uarts + 1);
		oh = omap_hwmod_lookup(oh_name);
		if (!oh)
			break;

		uart = kzalloc(sizeof(struct omap_uart_state), GFP_KERNEL);
		if (WARN_ON(!uart))
			return -ENODEV;

		uart->oh = oh;
		uart->num = num_uarts++;
		list_add_tail(&uart->node, &uart_list);
		snprintf(uart_name, MAX_UART_HWMOD_NAME_LEN,
				"%s%d", OMAP_SERIAL_NAME, uart->num);

		if (cmdline_find_option(uart_name)) {
			console_uart_id = uart->num;

			if (console_loglevel >= 10) {
				uart_debug = true;
				pr_info("%s used as console in debug mode"
						" uart%d clocks will not be"
						" gated", uart_name, uart->num);
			}

			if (cmdline_find_option("no_console_suspend"))
				no_console_suspend = true;

			/*
			 * omap-uart can be used for earlyprintk logs
			 * So if omap-uart is used as console then prevent
			 * uart reset and idle to get logs from omap-uart
			 * until uart console driver is available to take
			 * care for console messages.
			 * Idling or resetting omap-uart while printing logs
			 * early boot logs can stall the boot-up.
			 */
			oh->flags |= HWMOD_INIT_NO_IDLE | HWMOD_INIT_NO_RESET;
		}
	} while (1);

	return 0;
}
core_initcall(omap_serial_early_init);

/**
 * omap_serial_init_port() - initialize single serial port
 * @bdata: port specific board data pointer
 * @info: platform specific data pointer
 *
 * This function initialies serial driver for given port only.
 * Platforms can call this function instead of omap_serial_init()
 * if they don't plan to use all available UARTs as serial ports.
 *
 * Don't mix calls to omap_serial_init_port() and omap_serial_init(),
 * use only one of the two.
 */
void __init omap_serial_init_port(struct omap_board_data *bdata,
			struct omap_uart_port_info *info)
{
	struct omap_uart_state *uart;
	struct omap_hwmod *oh;
	struct platform_device *pdev;
	void *pdata = NULL;
	u32 pdata_size = 0;
	char *name;
	struct omap_uart_port_info omap_up;

	if (WARN_ON(!bdata))
		return;
	if (WARN_ON(bdata->id < 0))
		return;
	if (WARN_ON(bdata->id >= num_uarts))
		return;

	list_for_each_entry(uart, &uart_list, node)
		if (bdata->id == uart->num)
			break;
	if (!info)
		info = omap_serial_default_info;

	oh = uart->oh;
<<<<<<< HEAD
	uart->dma_enabled = 0;
#ifndef CONFIG_SERIAL_OMAP
	name = "serial8250";

	/*
	 * !! 8250 driver does not use standard IORESOURCE* It
	 * has it's own custom pdata that can be taken from
	 * the hwmod resource data.  But, this needs to be
	 * done after the build.
	 *
	 * ?? does it have to be done before the register ??
	 * YES, because platform_device_data_add() copies
	 * pdata, it does not use a pointer.
	 */
	p->flags = UPF_BOOT_AUTOCONF;
	p->iotype = UPIO_MEM;
	p->regshift = 2;
	p->uartclk = OMAP24XX_BASE_BAUD * 16;
	p->irq = oh->mpu_irqs[0].irq;
	p->mapbase = oh->slaves[0]->addr->pa_start;
	p->membase = omap_hwmod_get_mpu_rt_va(oh);
	p->irqflags = IRQF_SHARED;
	p->private_data = uart;

	/*
	 * omap44xx, ti816x: Never read empty UART fifo
	 * omap3xxx: Never read empty UART fifo on UARTs
	 * with IP rev >=0x52
	 */
	uart->regshift = p->regshift;
	uart->membase = p->membase;
	if (cpu_is_omap44xx() || cpu_is_ti81xx())
		uart->errata |= UART_ERRATA_FIFO_FULL_ABORT;
	else if ((serial_read_reg(uart, UART_OMAP_MVER) & 0xFF)
			>= UART_OMAP_NO_EMPTY_FIFO_READ_IP_REV)
		uart->errata |= UART_ERRATA_FIFO_FULL_ABORT;

	if (uart->errata & UART_ERRATA_FIFO_FULL_ABORT) {
		p->serial_in = serial_in_override;
		p->serial_out = serial_out_override;
	}

	pdata = &ports[0];
	pdata_size = 2 * sizeof(struct plat_serial8250_port);
#else

=======
>>>>>>> 6d0a5636
	name = DRIVER_NAME;

	omap_up.dma_enabled = info->dma_enabled;
	omap_up.uartclk = OMAP24XX_BASE_BAUD * 16;
	omap_up.flags = UPF_BOOT_AUTOCONF;
	omap_up.get_context_loss_count = omap_pm_get_dev_context_loss_count;
	omap_up.set_forceidle = omap_uart_set_forceidle;
	omap_up.set_noidle = omap_uart_set_noidle;
	omap_up.enable_wakeup = omap_uart_enable_wakeup;
	omap_up.dma_rx_buf_size = info->dma_rx_buf_size;
	omap_up.dma_rx_timeout = info->dma_rx_timeout;
	omap_up.dma_rx_poll_rate = info->dma_rx_poll_rate;
	omap_up.autosuspend_timeout = info->autosuspend_timeout;

	/* Enable the MDR1 Errata i202 for OMAP2430/3xxx/44xx */
	if (!cpu_is_omap2420() && !cpu_is_ti816x())
		omap_up.errata |= UART_ERRATA_i202_MDR1_ACCESS;

	/* Enable DMA Mode Force Idle Errata i291 for omap34xx/3630 */
	if (cpu_is_omap34xx() || cpu_is_omap3630())
		omap_up.errata |= UART_ERRATA_i291_DMA_FORCEIDLE;

	pdata = &omap_up;
	pdata_size = sizeof(struct omap_uart_port_info);

	if (WARN_ON(!oh))
		return;

	pdev = omap_device_build(name, uart->num, oh, pdata, pdata_size,
				 NULL, 0, false);
	WARN(IS_ERR(pdev), "Could not build omap_device for %s: %s.\n",
	     name, oh->name);

	if ((console_uart_id == bdata->id) && no_console_suspend)
		omap_device_disable_idle_on_suspend(pdev);

	oh->mux = omap_hwmod_mux_init(bdata->pads, bdata->pads_cnt);

	uart->pdev = pdev;

	oh->dev_attr = uart;

	if (((cpu_is_omap34xx() || cpu_is_omap44xx()) && bdata->pads)
			&& !uart_debug)
		device_init_wakeup(&pdev->dev, true);
<<<<<<< HEAD
		DEV_CREATE_FILE(&pdev->dev, &dev_attr_sleep_timeout);
	}

	/* Enable the MDR1 errata for OMAP3 */
	if (cpu_is_omap34xx() && !(cpu_is_ti81xx() || cpu_is_am33xx()))
		uart->errata |= UART_ERRATA_i202_MDR1_ACCESS;
=======
>>>>>>> 6d0a5636
}

/**
 * omap_serial_board_init() - initialize all supported serial ports
 * @info: platform specific data pointer
 *
 * Initializes all available UARTs as serial ports. Platforms
 * can call this function when they want to have default behaviour
 * for serial ports (e.g initialize them all as serial ports).
 */
void __init omap_serial_board_init(struct omap_uart_port_info *info)
{
	struct omap_uart_state *uart;
	struct omap_board_data bdata;

	list_for_each_entry(uart, &uart_list, node) {
		bdata.id = uart->num;
		bdata.flags = 0;
		bdata.pads = NULL;
		bdata.pads_cnt = 0;

		if (cpu_is_omap44xx() || cpu_is_omap34xx())
			omap_serial_fill_default_pads(&bdata);

		if (!info)
			omap_serial_init_port(&bdata, NULL);
		else
			omap_serial_init_port(&bdata, &info[uart->num]);
	}
}

/**
 * omap_serial_init() - initialize all supported serial ports
 *
 * Initializes all available UARTs.
 * Platforms can call this function when they want to have default behaviour
 * for serial ports (e.g initialize them all as serial ports).
 */
void __init omap_serial_init(void)
{
	omap_serial_board_init(NULL);
}<|MERGE_RESOLUTION|>--- conflicted
+++ resolved
@@ -28,11 +28,6 @@
 #include <linux/console.h>
 
 #include <plat/omap-serial.h>
-<<<<<<< HEAD
-#endif
-
-=======
->>>>>>> 6d0a5636
 #include "common.h"
 #include <plat/board.h>
 #include <plat/dma.h>
@@ -190,79 +185,6 @@
 	},
 };
 
-<<<<<<< HEAD
-static void omap_uart_idle_init(struct omap_uart_state *uart)
-{
-	int ret;
-
-	uart->can_sleep = 0;
-	uart->timeout = DEFAULT_TIMEOUT;
-	setup_timer(&uart->timer, omap_uart_idle_timer,
-		    (unsigned long) uart);
-	if (uart->timeout)
-		mod_timer(&uart->timer, jiffies + uart->timeout);
-	omap_uart_smart_idle_enable(uart, 0);
-
-	if (cpu_is_omap34xx() && !(cpu_is_ti81xx() || cpu_is_am33xx())) {
-		u32 mod = (uart->num > 1) ? OMAP3430_PER_MOD : CORE_MOD;
-		u32 wk_mask = 0;
-		u32 padconf = 0;
-
-		/* XXX These PRM accesses do not belong here */
-		uart->wk_en = OMAP34XX_PRM_REGADDR(mod, PM_WKEN1);
-		uart->wk_st = OMAP34XX_PRM_REGADDR(mod, PM_WKST1);
-		switch (uart->num) {
-		case 0:
-			wk_mask = OMAP3430_ST_UART1_MASK;
-			padconf = 0x182;
-			break;
-		case 1:
-			wk_mask = OMAP3430_ST_UART2_MASK;
-			padconf = 0x17a;
-			break;
-		case 2:
-			wk_mask = OMAP3430_ST_UART3_MASK;
-			padconf = 0x19e;
-			break;
-		case 3:
-			wk_mask = OMAP3630_ST_UART4_MASK;
-			padconf = 0x0d2;
-			break;
-		}
-		uart->wk_mask = wk_mask;
-		uart->padconf = padconf;
-	} else if (cpu_is_omap24xx()) {
-		u32 wk_mask = 0;
-		u32 wk_en = PM_WKEN1, wk_st = PM_WKST1;
-
-		switch (uart->num) {
-		case 0:
-			wk_mask = OMAP24XX_ST_UART1_MASK;
-			break;
-		case 1:
-			wk_mask = OMAP24XX_ST_UART2_MASK;
-			break;
-		case 2:
-			wk_en = OMAP24XX_PM_WKEN2;
-			wk_st = OMAP24XX_PM_WKST2;
-			wk_mask = OMAP24XX_ST_UART3_MASK;
-			break;
-		}
-		uart->wk_mask = wk_mask;
-		if (cpu_is_omap2430()) {
-			uart->wk_en = OMAP2430_PRM_REGADDR(CORE_MOD, wk_en);
-			uart->wk_st = OMAP2430_PRM_REGADDR(CORE_MOD, wk_st);
-		} else if (cpu_is_omap2420()) {
-			uart->wk_en = OMAP2420_PRM_REGADDR(CORE_MOD, wk_en);
-			uart->wk_st = OMAP2420_PRM_REGADDR(CORE_MOD, wk_st);
-		}
-	} else {
-		uart->wk_en = NULL;
-		uart->wk_st = NULL;
-		uart->wk_mask = 0;
-		uart->padconf = 0;
-	}
-=======
 static struct omap_device_pad default_omap36xx_uart4_pads[] __initdata = {
 	{
 		.name   = "gpmc_wait2.uart4_tx",
@@ -275,7 +197,6 @@
 		.idle	= OMAP_PIN_INPUT | OMAP_MUX_MODE2,
 	},
 };
->>>>>>> 6d0a5636
 
 static struct omap_device_pad default_omap4_uart4_pads[] __initdata = {
 	{
@@ -422,55 +343,6 @@
 		info = omap_serial_default_info;
 
 	oh = uart->oh;
-<<<<<<< HEAD
-	uart->dma_enabled = 0;
-#ifndef CONFIG_SERIAL_OMAP
-	name = "serial8250";
-
-	/*
-	 * !! 8250 driver does not use standard IORESOURCE* It
-	 * has it's own custom pdata that can be taken from
-	 * the hwmod resource data.  But, this needs to be
-	 * done after the build.
-	 *
-	 * ?? does it have to be done before the register ??
-	 * YES, because platform_device_data_add() copies
-	 * pdata, it does not use a pointer.
-	 */
-	p->flags = UPF_BOOT_AUTOCONF;
-	p->iotype = UPIO_MEM;
-	p->regshift = 2;
-	p->uartclk = OMAP24XX_BASE_BAUD * 16;
-	p->irq = oh->mpu_irqs[0].irq;
-	p->mapbase = oh->slaves[0]->addr->pa_start;
-	p->membase = omap_hwmod_get_mpu_rt_va(oh);
-	p->irqflags = IRQF_SHARED;
-	p->private_data = uart;
-
-	/*
-	 * omap44xx, ti816x: Never read empty UART fifo
-	 * omap3xxx: Never read empty UART fifo on UARTs
-	 * with IP rev >=0x52
-	 */
-	uart->regshift = p->regshift;
-	uart->membase = p->membase;
-	if (cpu_is_omap44xx() || cpu_is_ti81xx())
-		uart->errata |= UART_ERRATA_FIFO_FULL_ABORT;
-	else if ((serial_read_reg(uart, UART_OMAP_MVER) & 0xFF)
-			>= UART_OMAP_NO_EMPTY_FIFO_READ_IP_REV)
-		uart->errata |= UART_ERRATA_FIFO_FULL_ABORT;
-
-	if (uart->errata & UART_ERRATA_FIFO_FULL_ABORT) {
-		p->serial_in = serial_in_override;
-		p->serial_out = serial_out_override;
-	}
-
-	pdata = &ports[0];
-	pdata_size = 2 * sizeof(struct plat_serial8250_port);
-#else
-
-=======
->>>>>>> 6d0a5636
 	name = DRIVER_NAME;
 
 	omap_up.dma_enabled = info->dma_enabled;
@@ -516,15 +388,6 @@
 	if (((cpu_is_omap34xx() || cpu_is_omap44xx()) && bdata->pads)
 			&& !uart_debug)
 		device_init_wakeup(&pdev->dev, true);
-<<<<<<< HEAD
-		DEV_CREATE_FILE(&pdev->dev, &dev_attr_sleep_timeout);
-	}
-
-	/* Enable the MDR1 errata for OMAP3 */
-	if (cpu_is_omap34xx() && !(cpu_is_ti81xx() || cpu_is_am33xx()))
-		uart->errata |= UART_ERRATA_i202_MDR1_ACCESS;
-=======
->>>>>>> 6d0a5636
 }
 
 /**
