--- conflicted
+++ resolved
@@ -193,11 +193,7 @@
 /* eMMC */
 &sd_emmc_c {
 	status = "okay";
-<<<<<<< HEAD
-	pinctrl-0 = <&emmc_pins>;
-=======
 	pinctrl-0 = <&emmc_pins>, <&emmc_ds_pins>;
->>>>>>> ba5b5034
 	pinctrl-1 = <&emmc_clk_gate_pins>;
 	pinctrl-names = "default", "clk-gate";
 
