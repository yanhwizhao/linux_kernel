--- conflicted
+++ resolved
@@ -290,7 +290,6 @@
 lookup_priolist(struct intel_engine_cs *engine,
 		struct i915_priotree *pt,
 		int prio)
-<<<<<<< HEAD
 {
 	struct intel_engine_execlists * const execlists = &engine->execlists;
 	struct i915_priolist *p;
@@ -351,68 +350,6 @@
 
 static void unwind_wa_tail(struct drm_i915_gem_request *rq)
 {
-=======
-{
-	struct intel_engine_execlists * const execlists = &engine->execlists;
-	struct i915_priolist *p;
-	struct rb_node **parent, *rb;
-	bool first = true;
-
-	if (unlikely(execlists->no_priolist))
-		prio = I915_PRIORITY_NORMAL;
-
-find_priolist:
-	/* most positive priority is scheduled first, equal priorities fifo */
-	rb = NULL;
-	parent = &execlists->queue.rb_node;
-	while (*parent) {
-		rb = *parent;
-		p = rb_entry(rb, typeof(*p), node);
-		if (prio > p->priority) {
-			parent = &rb->rb_left;
-		} else if (prio < p->priority) {
-			parent = &rb->rb_right;
-			first = false;
-		} else {
-			return p;
-		}
-	}
-
-	if (prio == I915_PRIORITY_NORMAL) {
-		p = &execlists->default_priolist;
-	} else {
-		p = kmem_cache_alloc(engine->i915->priorities, GFP_ATOMIC);
-		/* Convert an allocation failure to a priority bump */
-		if (unlikely(!p)) {
-			prio = I915_PRIORITY_NORMAL; /* recurses just once */
-
-			/* To maintain ordering with all rendering, after an
-			 * allocation failure we have to disable all scheduling.
-			 * Requests will then be executed in fifo, and schedule
-			 * will ensure that dependencies are emitted in fifo.
-			 * There will be still some reordering with existing
-			 * requests, so if userspace lied about their
-			 * dependencies that reordering may be visible.
-			 */
-			execlists->no_priolist = true;
-			goto find_priolist;
-		}
-	}
-
-	p->priority = prio;
-	INIT_LIST_HEAD(&p->requests);
-	rb_link_node(&p->node, rb, parent);
-	rb_insert_color(&p->node, &execlists->queue);
-
-	if (first)
-		execlists->first = &p->node;
-
-	return ptr_pack_bits(p, first, 1);
-}
-
-static void unwind_wa_tail(struct drm_i915_gem_request *rq)
-{
->>>>>>> 8f05b9c6
 	rq->tail = intel_ring_wrap(rq->ring, rq->wa_tail - WA_TAIL_BYTES);
 	assert_ring_tail_valid(rq->ring, rq->tail);
 }
@@ -777,7 +714,6 @@
 	struct drm_i915_gem_request *rq, *rn;
 	struct rb_node *rb;
 	unsigned long flags;
-<<<<<<< HEAD
 
 	spin_lock_irqsave(&engine->timeline->lock, flags);
 
@@ -810,40 +746,6 @@
 			kmem_cache_free(engine->i915->priorities, p);
 	}
 
-=======
-
-	spin_lock_irqsave(&engine->timeline->lock, flags);
-
-	/* Cancel the requests on the HW and clear the ELSP tracker. */
-	execlist_cancel_port_requests(execlists);
-
-	/* Mark all executing requests as skipped. */
-	list_for_each_entry(rq, &engine->timeline->requests, link) {
-		GEM_BUG_ON(!rq->global_seqno);
-		if (!i915_gem_request_completed(rq))
-			dma_fence_set_error(&rq->fence, -EIO);
-	}
-
-	/* Flush the queued requests to the timeline list (for retiring). */
-	rb = execlists->first;
-	while (rb) {
-		struct i915_priolist *p = rb_entry(rb, typeof(*p), node);
-
-		list_for_each_entry_safe(rq, rn, &p->requests, priotree.link) {
-			INIT_LIST_HEAD(&rq->priotree.link);
-
-			dma_fence_set_error(&rq->fence, -EIO);
-			__i915_gem_request_submit(rq);
-		}
-
-		rb = rb_next(rb);
-		rb_erase(&p->node, &execlists->queue);
-		INIT_LIST_HEAD(&p->requests);
-		if (p->priority != I915_PRIORITY_NORMAL)
-			kmem_cache_free(engine->i915->priorities, p);
-	}
-
->>>>>>> 8f05b9c6
 	/* Remaining _unready_ requests will be nop'ed when submitted */
 
 
@@ -1072,12 +974,9 @@
 
 	GEM_BUG_ON(prio == I915_PRIORITY_INVALID);
 
-<<<<<<< HEAD
-=======
 	if (i915_gem_request_completed(request))
 		return;
 
->>>>>>> 8f05b9c6
 	if (prio <= READ_ONCE(request->priotree.priority))
 		return;
 
