// SPDX-License-Identifier: GPL-2.0-or-later
/*
 * Generic pwmlib implementation
 *
 * Copyright (C) 2011 Sascha Hauer <s.hauer@pengutronix.de>
 * Copyright (C) 2011-2012 Avionic Design GmbH
 */

#include <linux/acpi.h>
#include <linux/module.h>
#include <linux/pwm.h>
#include <linux/radix-tree.h>
#include <linux/list.h>
#include <linux/mutex.h>
#include <linux/err.h>
#include <linux/slab.h>
#include <linux/device.h>
#include <linux/debugfs.h>
#include <linux/seq_file.h>

#include <dt-bindings/pwm/pwm.h>

#define MAX_PWMS 1024

static DEFINE_MUTEX(pwm_lookup_lock);
static LIST_HEAD(pwm_lookup_list);
static DEFINE_MUTEX(pwm_lock);
static LIST_HEAD(pwm_chips);
static DECLARE_BITMAP(allocated_pwms, MAX_PWMS);
static RADIX_TREE(pwm_tree, GFP_KERNEL);

static struct pwm_device *pwm_to_device(unsigned int pwm)
{
	return radix_tree_lookup(&pwm_tree, pwm);
}

static int alloc_pwms(int pwm, unsigned int count)
{
	unsigned int from = 0;
	unsigned int start;

	if (pwm >= MAX_PWMS)
		return -EINVAL;

	if (pwm >= 0)
		from = pwm;

	start = bitmap_find_next_zero_area(allocated_pwms, MAX_PWMS, from,
					   count, 0);

	if (pwm >= 0 && start != pwm)
		return -EEXIST;

	if (start + count > MAX_PWMS)
		return -ENOSPC;

	return start;
}

static void free_pwms(struct pwm_chip *chip)
{
	unsigned int i;

	for (i = 0; i < chip->npwm; i++) {
		struct pwm_device *pwm = &chip->pwms[i];

		radix_tree_delete(&pwm_tree, pwm->pwm);
	}

	bitmap_clear(allocated_pwms, chip->base, chip->npwm);

	kfree(chip->pwms);
	chip->pwms = NULL;
}

static struct pwm_chip *pwmchip_find_by_name(const char *name)
{
	struct pwm_chip *chip;

	if (!name)
		return NULL;

	mutex_lock(&pwm_lock);

	list_for_each_entry(chip, &pwm_chips, list) {
		const char *chip_name = dev_name(chip->dev);

		if (chip_name && strcmp(chip_name, name) == 0) {
			mutex_unlock(&pwm_lock);
			return chip;
		}
	}

	mutex_unlock(&pwm_lock);

	return NULL;
}

static int pwm_device_request(struct pwm_device *pwm, const char *label)
{
	int err;

	if (test_bit(PWMF_REQUESTED, &pwm->flags))
		return -EBUSY;

	if (!try_module_get(pwm->chip->ops->owner))
		return -ENODEV;

	if (pwm->chip->ops->request) {
		err = pwm->chip->ops->request(pwm->chip, pwm);
		if (err) {
			module_put(pwm->chip->ops->owner);
			return err;
		}
	}

	set_bit(PWMF_REQUESTED, &pwm->flags);
	pwm->label = label;

	return 0;
}

struct pwm_device *
of_pwm_xlate_with_flags(struct pwm_chip *pc, const struct of_phandle_args *args)
{
	struct pwm_device *pwm;

	/* check, whether the driver supports a third cell for flags */
	if (pc->of_pwm_n_cells < 3)
		return ERR_PTR(-EINVAL);

	/* flags in the third cell are optional */
	if (args->args_count < 2)
		return ERR_PTR(-EINVAL);

	if (args->args[0] >= pc->npwm)
		return ERR_PTR(-EINVAL);

	pwm = pwm_request_from_chip(pc, args->args[0], NULL);
	if (IS_ERR(pwm))
		return pwm;

	pwm->args.period = args->args[1];
	pwm->args.polarity = PWM_POLARITY_NORMAL;

	if (args->args_count > 2 && args->args[2] & PWM_POLARITY_INVERTED)
		pwm->args.polarity = PWM_POLARITY_INVERSED;

	return pwm;
}
EXPORT_SYMBOL_GPL(of_pwm_xlate_with_flags);

static struct pwm_device *
of_pwm_simple_xlate(struct pwm_chip *pc, const struct of_phandle_args *args)
{
	struct pwm_device *pwm;

	/* sanity check driver support */
	if (pc->of_pwm_n_cells < 2)
		return ERR_PTR(-EINVAL);

	/* all cells are required */
	if (args->args_count != pc->of_pwm_n_cells)
		return ERR_PTR(-EINVAL);

	if (args->args[0] >= pc->npwm)
		return ERR_PTR(-EINVAL);

	pwm = pwm_request_from_chip(pc, args->args[0], NULL);
	if (IS_ERR(pwm))
		return pwm;

	pwm->args.period = args->args[1];

	return pwm;
}

static void of_pwmchip_add(struct pwm_chip *chip)
{
	if (!chip->dev || !chip->dev->of_node)
		return;

	if (!chip->of_xlate) {
		chip->of_xlate = of_pwm_simple_xlate;
		chip->of_pwm_n_cells = 2;
	}

	of_node_get(chip->dev->of_node);
}

static void of_pwmchip_remove(struct pwm_chip *chip)
{
	if (chip->dev)
		of_node_put(chip->dev->of_node);
}

/**
 * pwm_set_chip_data() - set private chip data for a PWM
 * @pwm: PWM device
 * @data: pointer to chip-specific data
 *
 * Returns: 0 on success or a negative error code on failure.
 */
int pwm_set_chip_data(struct pwm_device *pwm, void *data)
{
	if (!pwm)
		return -EINVAL;

	pwm->chip_data = data;

	return 0;
}
EXPORT_SYMBOL_GPL(pwm_set_chip_data);

/**
 * pwm_get_chip_data() - get private chip data for a PWM
 * @pwm: PWM device
 *
 * Returns: A pointer to the chip-private data for the PWM device.
 */
void *pwm_get_chip_data(struct pwm_device *pwm)
{
	return pwm ? pwm->chip_data : NULL;
}
EXPORT_SYMBOL_GPL(pwm_get_chip_data);

static bool pwm_ops_check(const struct pwm_ops *ops)
{
	/* driver supports legacy, non-atomic operation */
	if (ops->config && ops->enable && ops->disable)
		return true;

	/* driver supports atomic operation */
	if (ops->apply)
		return true;

	return false;
}

/**
 * pwmchip_add_with_polarity() - register a new PWM chip
 * @chip: the PWM chip to add
 * @polarity: initial polarity of PWM channels
 *
 * Register a new PWM chip. If chip->base < 0 then a dynamically assigned base
 * will be used. The initial polarity for all channels is specified by the
 * @polarity parameter.
 *
 * Returns: 0 on success or a negative error code on failure.
 */
int pwmchip_add_with_polarity(struct pwm_chip *chip,
			      enum pwm_polarity polarity)
{
	struct pwm_device *pwm;
	unsigned int i;
	int ret;

	if (!chip || !chip->dev || !chip->ops || !chip->npwm)
		return -EINVAL;

	if (!pwm_ops_check(chip->ops))
		return -EINVAL;

	mutex_lock(&pwm_lock);

	ret = alloc_pwms(chip->base, chip->npwm);
	if (ret < 0)
		goto out;

	chip->pwms = kcalloc(chip->npwm, sizeof(*pwm), GFP_KERNEL);
	if (!chip->pwms) {
		ret = -ENOMEM;
		goto out;
	}

	chip->base = ret;

	for (i = 0; i < chip->npwm; i++) {
		pwm = &chip->pwms[i];

		pwm->chip = chip;
		pwm->pwm = chip->base + i;
		pwm->hwpwm = i;
		pwm->state.polarity = polarity;

		if (chip->ops->get_state)
			chip->ops->get_state(chip, pwm, &pwm->state);

		radix_tree_insert(&pwm_tree, pwm->pwm, pwm);
	}

	bitmap_set(allocated_pwms, chip->base, chip->npwm);

	INIT_LIST_HEAD(&chip->list);
	list_add(&chip->list, &pwm_chips);

	ret = 0;

	if (IS_ENABLED(CONFIG_OF))
		of_pwmchip_add(chip);

out:
	mutex_unlock(&pwm_lock);

	if (!ret)
		pwmchip_sysfs_export(chip);

	return ret;
}
EXPORT_SYMBOL_GPL(pwmchip_add_with_polarity);

/**
 * pwmchip_add() - register a new PWM chip
 * @chip: the PWM chip to add
 *
 * Register a new PWM chip. If chip->base < 0 then a dynamically assigned base
 * will be used. The initial polarity for all channels is normal.
 *
 * Returns: 0 on success or a negative error code on failure.
 */
int pwmchip_add(struct pwm_chip *chip)
{
	return pwmchip_add_with_polarity(chip, PWM_POLARITY_NORMAL);
}
EXPORT_SYMBOL_GPL(pwmchip_add);

/**
 * pwmchip_remove() - remove a PWM chip
 * @chip: the PWM chip to remove
 *
 * Removes a PWM chip. This function may return busy if the PWM chip provides
 * a PWM device that is still requested.
 *
 * Returns: 0 on success or a negative error code on failure.
 */
int pwmchip_remove(struct pwm_chip *chip)
{
	unsigned int i;
	int ret = 0;

	pwmchip_sysfs_unexport(chip);

	mutex_lock(&pwm_lock);

	for (i = 0; i < chip->npwm; i++) {
		struct pwm_device *pwm = &chip->pwms[i];

		if (test_bit(PWMF_REQUESTED, &pwm->flags)) {
			ret = -EBUSY;
			goto out;
		}
	}

	list_del_init(&chip->list);

	if (IS_ENABLED(CONFIG_OF))
		of_pwmchip_remove(chip);

	free_pwms(chip);

out:
	mutex_unlock(&pwm_lock);
	return ret;
}
EXPORT_SYMBOL_GPL(pwmchip_remove);

/**
 * pwm_request() - request a PWM device
 * @pwm: global PWM device index
 * @label: PWM device label
 *
 * This function is deprecated, use pwm_get() instead.
 *
 * Returns: A pointer to a PWM device or an ERR_PTR()-encoded error code on
 * failure.
 */
struct pwm_device *pwm_request(int pwm, const char *label)
{
	struct pwm_device *dev;
	int err;

	if (pwm < 0 || pwm >= MAX_PWMS)
		return ERR_PTR(-EINVAL);

	mutex_lock(&pwm_lock);

	dev = pwm_to_device(pwm);
	if (!dev) {
		dev = ERR_PTR(-EPROBE_DEFER);
		goto out;
	}

	err = pwm_device_request(dev, label);
	if (err < 0)
		dev = ERR_PTR(err);

out:
	mutex_unlock(&pwm_lock);

	return dev;
}
EXPORT_SYMBOL_GPL(pwm_request);

/**
 * pwm_request_from_chip() - request a PWM device relative to a PWM chip
 * @chip: PWM chip
 * @index: per-chip index of the PWM to request
 * @label: a literal description string of this PWM
 *
 * Returns: A pointer to the PWM device at the given index of the given PWM
 * chip. A negative error code is returned if the index is not valid for the
 * specified PWM chip or if the PWM device cannot be requested.
 */
struct pwm_device *pwm_request_from_chip(struct pwm_chip *chip,
					 unsigned int index,
					 const char *label)
{
	struct pwm_device *pwm;
	int err;

	if (!chip || index >= chip->npwm)
		return ERR_PTR(-EINVAL);

	mutex_lock(&pwm_lock);
	pwm = &chip->pwms[index];

	err = pwm_device_request(pwm, label);
	if (err < 0)
		pwm = ERR_PTR(err);

	mutex_unlock(&pwm_lock);
	return pwm;
}
EXPORT_SYMBOL_GPL(pwm_request_from_chip);

/**
 * pwm_free() - free a PWM device
 * @pwm: PWM device
 *
 * This function is deprecated, use pwm_put() instead.
 */
void pwm_free(struct pwm_device *pwm)
{
	pwm_put(pwm);
}
EXPORT_SYMBOL_GPL(pwm_free);

/**
 * pwm_apply_state() - atomically apply a new state to a PWM device
 * @pwm: PWM device
 * @state: new state to apply. This can be adjusted by the PWM driver
 *	   if the requested config is not achievable, for example,
 *	   ->duty_cycle and ->period might be approximated.
 */
int pwm_apply_state(struct pwm_device *pwm, struct pwm_state *state)
{
	int err;

	if (!pwm || !state || !state->period ||
	    state->duty_cycle > state->period)
		return -EINVAL;

	if (state->period == pwm->state.period &&
	    state->duty_cycle == pwm->state.duty_cycle &&
	    state->polarity == pwm->state.polarity &&
	    state->enabled == pwm->state.enabled)
		return 0;

	if (pwm->chip->ops->apply) {
		err = pwm->chip->ops->apply(pwm->chip, pwm, state);
		if (err)
			return err;

		pwm->state = *state;
	} else {
		/*
		 * FIXME: restore the initial state in case of error.
		 */
		if (state->polarity != pwm->state.polarity) {
			if (!pwm->chip->ops->set_polarity)
				return -ENOTSUPP;

			/*
			 * Changing the polarity of a running PWM is
			 * only allowed when the PWM driver implements
			 * ->apply().
			 */
			if (pwm->state.enabled) {
				pwm->chip->ops->disable(pwm->chip, pwm);
				pwm->state.enabled = false;
			}

			err = pwm->chip->ops->set_polarity(pwm->chip, pwm,
							   state->polarity);
			if (err)
				return err;

			pwm->state.polarity = state->polarity;
		}

		if (state->period != pwm->state.period ||
		    state->duty_cycle != pwm->state.duty_cycle) {
			err = pwm->chip->ops->config(pwm->chip, pwm,
						     state->duty_cycle,
						     state->period);
			if (err)
				return err;

			pwm->state.duty_cycle = state->duty_cycle;
			pwm->state.period = state->period;
		}

		if (state->enabled != pwm->state.enabled) {
			if (state->enabled) {
				err = pwm->chip->ops->enable(pwm->chip, pwm);
				if (err)
					return err;
			} else {
				pwm->chip->ops->disable(pwm->chip, pwm);
			}

			pwm->state.enabled = state->enabled;
		}
	}

	return 0;
}
EXPORT_SYMBOL_GPL(pwm_apply_state);

/**
 * pwm_capture() - capture and report a PWM signal
 * @pwm: PWM device
 * @result: structure to fill with capture result
 * @timeout: time to wait, in milliseconds, before giving up on capture
 *
 * Returns: 0 on success or a negative error code on failure.
 */
int pwm_capture(struct pwm_device *pwm, struct pwm_capture *result,
		unsigned long timeout)
{
	int err;

	if (!pwm || !pwm->chip->ops)
		return -EINVAL;

	if (!pwm->chip->ops->capture)
		return -ENOSYS;

	mutex_lock(&pwm_lock);
	err = pwm->chip->ops->capture(pwm->chip, pwm, result, timeout);
	mutex_unlock(&pwm_lock);

	return err;
}
EXPORT_SYMBOL_GPL(pwm_capture);

/**
 * pwm_adjust_config() - adjust the current PWM config to the PWM arguments
 * @pwm: PWM device
 *
 * This function will adjust the PWM config to the PWM arguments provided
 * by the DT or PWM lookup table. This is particularly useful to adapt
 * the bootloader config to the Linux one.
 */
int pwm_adjust_config(struct pwm_device *pwm)
{
	struct pwm_state state;
	struct pwm_args pargs;

	pwm_get_args(pwm, &pargs);
	pwm_get_state(pwm, &state);

	/*
	 * If the current period is zero it means that either the PWM driver
	 * does not support initial state retrieval or the PWM has not yet
	 * been configured.
	 *
	 * In either case, we setup the new period and polarity, and assign a
	 * duty cycle of 0.
	 */
	if (!state.period) {
		state.duty_cycle = 0;
		state.period = pargs.period;
		state.polarity = pargs.polarity;

		return pwm_apply_state(pwm, &state);
	}

	/*
	 * Adjust the PWM duty cycle/period based on the period value provided
	 * in PWM args.
	 */
	if (pargs.period != state.period) {
		u64 dutycycle = (u64)state.duty_cycle * pargs.period;

		do_div(dutycycle, state.period);
		state.duty_cycle = dutycycle;
		state.period = pargs.period;
	}

	/*
	 * If the polarity changed, we should also change the duty cycle.
	 */
	if (pargs.polarity != state.polarity) {
		state.polarity = pargs.polarity;
		state.duty_cycle = state.period - state.duty_cycle;
	}

	return pwm_apply_state(pwm, &state);
}
EXPORT_SYMBOL_GPL(pwm_adjust_config);

static struct pwm_chip *of_node_to_pwmchip(struct device_node *np)
{
	struct pwm_chip *chip;

	mutex_lock(&pwm_lock);

	list_for_each_entry(chip, &pwm_chips, list)
		if (chip->dev && chip->dev->of_node == np) {
			mutex_unlock(&pwm_lock);
			return chip;
		}

	mutex_unlock(&pwm_lock);

	return ERR_PTR(-EPROBE_DEFER);
}

static struct device_link *pwm_device_link_add(struct device *dev,
					       struct pwm_device *pwm)
{
	struct device_link *dl;

	if (!dev) {
		/*
		 * No device for the PWM consumer has been provided. It may
		 * impact the PM sequence ordering: the PWM supplier may get
		 * suspended before the consumer.
		 */
		dev_warn(pwm->chip->dev,
			 "No consumer device specified to create a link to\n");
		return NULL;
	}

	dl = device_link_add(dev, pwm->chip->dev, DL_FLAG_AUTOREMOVE_CONSUMER);
	if (!dl) {
		dev_err(dev, "failed to create device link to %s\n",
			dev_name(pwm->chip->dev));
		return ERR_PTR(-EINVAL);
	}

	return dl;
}

/**
 * of_pwm_get() - request a PWM via the PWM framework
 * @dev: device for PWM consumer
 * @np: device node to get the PWM from
 * @con_id: consumer name
 *
 * Returns the PWM device parsed from the phandle and index specified in the
 * "pwms" property of a device tree node or a negative error-code on failure.
 * Values parsed from the device tree are stored in the returned PWM device
 * object.
 *
 * If con_id is NULL, the first PWM device listed in the "pwms" property will
 * be requested. Otherwise the "pwm-names" property is used to do a reverse
 * lookup of the PWM index. This also means that the "pwm-names" property
 * becomes mandatory for devices that look up the PWM device via the con_id
 * parameter.
 *
 * Returns: A pointer to the requested PWM device or an ERR_PTR()-encoded
 * error code on failure.
 */
struct pwm_device *of_pwm_get(struct device *dev, struct device_node *np,
			      const char *con_id)
{
	struct pwm_device *pwm = NULL;
	struct of_phandle_args args;
	struct device_link *dl;
	struct pwm_chip *pc;
	int index = 0;
	int err;

	if (con_id) {
		index = of_property_match_string(np, "pwm-names", con_id);
		if (index < 0)
			return ERR_PTR(index);
	}

	err = of_parse_phandle_with_args(np, "pwms", "#pwm-cells", index,
					 &args);
	if (err) {
		pr_err("%s(): can't parse \"pwms\" property\n", __func__);
		return ERR_PTR(err);
	}

	pc = of_node_to_pwmchip(args.np);
	if (IS_ERR(pc)) {
		if (PTR_ERR(pc) != -EPROBE_DEFER)
			pr_err("%s(): PWM chip not found\n", __func__);

		pwm = ERR_CAST(pc);
		goto put;
	}

	pwm = pc->of_xlate(pc, &args);
	if (IS_ERR(pwm))
		goto put;

	dl = pwm_device_link_add(dev, pwm);
	if (IS_ERR(dl)) {
		/* of_xlate ended up calling pwm_request_from_chip() */
		pwm_free(pwm);
		pwm = ERR_CAST(dl);
		goto put;
	}

	/*
	 * If a consumer name was not given, try to look it up from the
	 * "pwm-names" property if it exists. Otherwise use the name of
	 * the user device node.
	 */
	if (!con_id) {
		err = of_property_read_string_index(np, "pwm-names", index,
						    &con_id);
		if (err < 0)
			con_id = np->name;
	}

	pwm->label = con_id;

put:
	of_node_put(args.np);

	return pwm;
}
EXPORT_SYMBOL_GPL(of_pwm_get);

#if IS_ENABLED(CONFIG_ACPI)
static struct pwm_chip *device_to_pwmchip(struct device *dev)
{
	struct pwm_chip *chip;

	mutex_lock(&pwm_lock);

	list_for_each_entry(chip, &pwm_chips, list) {
		struct acpi_device *adev = ACPI_COMPANION(chip->dev);

		if ((chip->dev == dev) || (adev && &adev->dev == dev)) {
			mutex_unlock(&pwm_lock);
			return chip;
		}
	}

	mutex_unlock(&pwm_lock);

	return ERR_PTR(-EPROBE_DEFER);
}
#endif

/**
 * acpi_pwm_get() - request a PWM via parsing "pwms" property in ACPI
 * @fwnode: firmware node to get the "pwm" property from
 *
 * Returns the PWM device parsed from the fwnode and index specified in the
 * "pwms" property or a negative error-code on failure.
 * Values parsed from the device tree are stored in the returned PWM device
 * object.
 *
 * This is analogous to of_pwm_get() except con_id is not yet supported.
 * ACPI entries must look like
 * Package () {"pwms", Package ()
 *     { <PWM device reference>, <PWM index>, <PWM period> [, <PWM flags>]}}
 *
 * Returns: A pointer to the requested PWM device or an ERR_PTR()-encoded
 * error code on failure.
 */
static struct pwm_device *acpi_pwm_get(struct fwnode_handle *fwnode)
{
	struct pwm_device *pwm = ERR_PTR(-ENODEV);
#if IS_ENABLED(CONFIG_ACPI)
	struct fwnode_reference_args args;
	struct acpi_device *acpi;
	struct pwm_chip *chip;
	int ret;

	memset(&args, 0, sizeof(args));

	ret = __acpi_node_get_property_reference(fwnode, "pwms", 0, 3, &args);
	if (ret < 0)
		return ERR_PTR(ret);

	acpi = to_acpi_device_node(args.fwnode);
	if (!acpi)
		return ERR_PTR(-EINVAL);

	if (args.nargs < 2)
		return ERR_PTR(-EPROTO);

	chip = device_to_pwmchip(&acpi->dev);
	if (IS_ERR(chip))
		return ERR_CAST(chip);

	pwm = pwm_request_from_chip(chip, args.args[0], NULL);
	if (IS_ERR(pwm))
		return pwm;

	pwm->args.period = args.args[1];
	pwm->args.polarity = PWM_POLARITY_NORMAL;

	if (args.nargs > 2 && args.args[2] & PWM_POLARITY_INVERTED)
		pwm->args.polarity = PWM_POLARITY_INVERSED;
#endif

	return pwm;
}

/**
 * pwm_add_table() - register PWM device consumers
 * @table: array of consumers to register
 * @num: number of consumers in table
 */
void pwm_add_table(struct pwm_lookup *table, size_t num)
{
	mutex_lock(&pwm_lookup_lock);

	while (num--) {
		list_add_tail(&table->list, &pwm_lookup_list);
		table++;
	}

	mutex_unlock(&pwm_lookup_lock);
}

/**
 * pwm_remove_table() - unregister PWM device consumers
 * @table: array of consumers to unregister
 * @num: number of consumers in table
 */
void pwm_remove_table(struct pwm_lookup *table, size_t num)
{
	mutex_lock(&pwm_lookup_lock);

	while (num--) {
		list_del(&table->list);
		table++;
	}

	mutex_unlock(&pwm_lookup_lock);
}

/**
 * pwm_get() - look up and request a PWM device
 * @dev: device for PWM consumer
 * @con_id: consumer name
 *
 * Lookup is first attempted using DT. If the device was not instantiated from
 * a device tree, a PWM chip and a relative index is looked up via a table
 * supplied by board setup code (see pwm_add_table()).
 *
 * Once a PWM chip has been found the specified PWM device will be requested
 * and is ready to be used.
 *
 * Returns: A pointer to the requested PWM device or an ERR_PTR()-encoded
 * error code on failure.
 */
struct pwm_device *pwm_get(struct device *dev, const char *con_id)
{
	const char *dev_id = dev ? dev_name(dev) : NULL;
	struct pwm_device *pwm;
	struct pwm_chip *chip;
	struct device_link *dl;
	unsigned int best = 0;
	struct pwm_lookup *p, *chosen = NULL;
	unsigned int match;
	int err;

	/* look up via DT first */
	if (IS_ENABLED(CONFIG_OF) && dev && dev->of_node)
		return of_pwm_get(dev, dev->of_node, con_id);

	/* then lookup via ACPI */
<<<<<<< HEAD
	if (dev && is_acpi_node(dev->fwnode))
		return acpi_pwm_get(dev->fwnode);
=======
	if (dev && is_acpi_node(dev->fwnode)) {
		pwm = acpi_pwm_get(dev->fwnode);
		if (!IS_ERR(pwm) || PTR_ERR(pwm) != -ENOENT)
			return pwm;
	}
>>>>>>> bb831786

	/*
	 * We look up the provider in the static table typically provided by
	 * board setup code. We first try to lookup the consumer device by
	 * name. If the consumer device was passed in as NULL or if no match
	 * was found, we try to find the consumer by directly looking it up
	 * by name.
	 *
	 * If a match is found, the provider PWM chip is looked up by name
	 * and a PWM device is requested using the PWM device per-chip index.
	 *
	 * The lookup algorithm was shamelessly taken from the clock
	 * framework:
	 *
	 * We do slightly fuzzy matching here:
	 *  An entry with a NULL ID is assumed to be a wildcard.
	 *  If an entry has a device ID, it must match
	 *  If an entry has a connection ID, it must match
	 * Then we take the most specific entry - with the following order
	 * of precedence: dev+con > dev only > con only.
	 */
	mutex_lock(&pwm_lookup_lock);

	list_for_each_entry(p, &pwm_lookup_list, list) {
		match = 0;

		if (p->dev_id) {
			if (!dev_id || strcmp(p->dev_id, dev_id))
				continue;

			match += 2;
		}

		if (p->con_id) {
			if (!con_id || strcmp(p->con_id, con_id))
				continue;

			match += 1;
		}

		if (match > best) {
			chosen = p;

			if (match != 3)
				best = match;
			else
				break;
		}
	}

	mutex_unlock(&pwm_lookup_lock);

	if (!chosen)
		return ERR_PTR(-ENODEV);

	chip = pwmchip_find_by_name(chosen->provider);

	/*
	 * If the lookup entry specifies a module, load the module and retry
	 * the PWM chip lookup. This can be used to work around driver load
	 * ordering issues if driver's can't be made to properly support the
	 * deferred probe mechanism.
	 */
	if (!chip && chosen->module) {
		err = request_module(chosen->module);
		if (err == 0)
			chip = pwmchip_find_by_name(chosen->provider);
	}

	if (!chip)
		return ERR_PTR(-EPROBE_DEFER);

	pwm = pwm_request_from_chip(chip, chosen->index, con_id ?: dev_id);
	if (IS_ERR(pwm))
		return pwm;

	dl = pwm_device_link_add(dev, pwm);
	if (IS_ERR(dl)) {
		pwm_free(pwm);
		return ERR_CAST(dl);
	}

	pwm->args.period = chosen->period;
	pwm->args.polarity = chosen->polarity;

	return pwm;
}
EXPORT_SYMBOL_GPL(pwm_get);

/**
 * pwm_put() - release a PWM device
 * @pwm: PWM device
 */
void pwm_put(struct pwm_device *pwm)
{
	if (!pwm)
		return;

	mutex_lock(&pwm_lock);

	if (!test_and_clear_bit(PWMF_REQUESTED, &pwm->flags)) {
		pr_warn("PWM device already freed\n");
		goto out;
	}

	if (pwm->chip->ops->free)
		pwm->chip->ops->free(pwm->chip, pwm);

	pwm_set_chip_data(pwm, NULL);
	pwm->label = NULL;

	module_put(pwm->chip->ops->owner);
out:
	mutex_unlock(&pwm_lock);
}
EXPORT_SYMBOL_GPL(pwm_put);

static void devm_pwm_release(struct device *dev, void *res)
{
	pwm_put(*(struct pwm_device **)res);
}

/**
 * devm_pwm_get() - resource managed pwm_get()
 * @dev: device for PWM consumer
 * @con_id: consumer name
 *
 * This function performs like pwm_get() but the acquired PWM device will
 * automatically be released on driver detach.
 *
 * Returns: A pointer to the requested PWM device or an ERR_PTR()-encoded
 * error code on failure.
 */
struct pwm_device *devm_pwm_get(struct device *dev, const char *con_id)
{
	struct pwm_device **ptr, *pwm;

	ptr = devres_alloc(devm_pwm_release, sizeof(*ptr), GFP_KERNEL);
	if (!ptr)
		return ERR_PTR(-ENOMEM);

	pwm = pwm_get(dev, con_id);
	if (!IS_ERR(pwm)) {
		*ptr = pwm;
		devres_add(dev, ptr);
	} else {
		devres_free(ptr);
	}

	return pwm;
}
EXPORT_SYMBOL_GPL(devm_pwm_get);

/**
 * devm_of_pwm_get() - resource managed of_pwm_get()
 * @dev: device for PWM consumer
 * @np: device node to get the PWM from
 * @con_id: consumer name
 *
 * This function performs like of_pwm_get() but the acquired PWM device will
 * automatically be released on driver detach.
 *
 * Returns: A pointer to the requested PWM device or an ERR_PTR()-encoded
 * error code on failure.
 */
struct pwm_device *devm_of_pwm_get(struct device *dev, struct device_node *np,
				   const char *con_id)
{
	struct pwm_device **ptr, *pwm;

	ptr = devres_alloc(devm_pwm_release, sizeof(*ptr), GFP_KERNEL);
	if (!ptr)
		return ERR_PTR(-ENOMEM);

	pwm = of_pwm_get(dev, np, con_id);
	if (!IS_ERR(pwm)) {
		*ptr = pwm;
		devres_add(dev, ptr);
	} else {
		devres_free(ptr);
	}

	return pwm;
}
EXPORT_SYMBOL_GPL(devm_of_pwm_get);

/**
 * devm_fwnode_pwm_get() - request a resource managed PWM from firmware node
 * @dev: device for PWM consumer
 * @fwnode: firmware node to get the PWM from
 * @con_id: consumer name
 *
 * Returns the PWM device parsed from the firmware node. See of_pwm_get() and
 * acpi_pwm_get() for a detailed description.
 *
 * Returns: A pointer to the requested PWM device or an ERR_PTR()-encoded
 * error code on failure.
 */
struct pwm_device *devm_fwnode_pwm_get(struct device *dev,
				       struct fwnode_handle *fwnode,
				       const char *con_id)
{
	struct pwm_device **ptr, *pwm = ERR_PTR(-ENODEV);

	ptr = devres_alloc(devm_pwm_release, sizeof(*ptr), GFP_KERNEL);
	if (!ptr)
		return ERR_PTR(-ENOMEM);

	if (is_of_node(fwnode))
		pwm = of_pwm_get(dev, to_of_node(fwnode), con_id);
	else if (is_acpi_node(fwnode))
		pwm = acpi_pwm_get(fwnode);

	if (!IS_ERR(pwm)) {
		*ptr = pwm;
		devres_add(dev, ptr);
	} else {
		devres_free(ptr);
	}

	return pwm;
}
EXPORT_SYMBOL_GPL(devm_fwnode_pwm_get);

static int devm_pwm_match(struct device *dev, void *res, void *data)
{
	struct pwm_device **p = res;

	if (WARN_ON(!p || !*p))
		return 0;

	return *p == data;
}

/**
 * devm_pwm_put() - resource managed pwm_put()
 * @dev: device for PWM consumer
 * @pwm: PWM device
 *
 * Release a PWM previously allocated using devm_pwm_get(). Calling this
 * function is usually not needed because devm-allocated resources are
 * automatically released on driver detach.
 */
void devm_pwm_put(struct device *dev, struct pwm_device *pwm)
{
	WARN_ON(devres_release(dev, devm_pwm_release, devm_pwm_match, pwm));
}
EXPORT_SYMBOL_GPL(devm_pwm_put);

#ifdef CONFIG_DEBUG_FS
static void pwm_dbg_show(struct pwm_chip *chip, struct seq_file *s)
{
	unsigned int i;

	for (i = 0; i < chip->npwm; i++) {
		struct pwm_device *pwm = &chip->pwms[i];
		struct pwm_state state;

		pwm_get_state(pwm, &state);

		seq_printf(s, " pwm-%-3d (%-20.20s):", i, pwm->label);

		if (test_bit(PWMF_REQUESTED, &pwm->flags))
			seq_puts(s, " requested");

		if (state.enabled)
			seq_puts(s, " enabled");

		seq_printf(s, " period: %u ns", state.period);
		seq_printf(s, " duty: %u ns", state.duty_cycle);
		seq_printf(s, " polarity: %s",
			   state.polarity ? "inverse" : "normal");

		seq_puts(s, "\n");
	}
}

static void *pwm_seq_start(struct seq_file *s, loff_t *pos)
{
	mutex_lock(&pwm_lock);
	s->private = "";

	return seq_list_start(&pwm_chips, *pos);
}

static void *pwm_seq_next(struct seq_file *s, void *v, loff_t *pos)
{
	s->private = "\n";

	return seq_list_next(v, &pwm_chips, pos);
}

static void pwm_seq_stop(struct seq_file *s, void *v)
{
	mutex_unlock(&pwm_lock);
}

static int pwm_seq_show(struct seq_file *s, void *v)
{
	struct pwm_chip *chip = list_entry(v, struct pwm_chip, list);

	seq_printf(s, "%s%s/%s, %d PWM device%s\n", (char *)s->private,
		   chip->dev->bus ? chip->dev->bus->name : "no-bus",
		   dev_name(chip->dev), chip->npwm,
		   (chip->npwm != 1) ? "s" : "");

	pwm_dbg_show(chip, s);

	return 0;
}

static const struct seq_operations pwm_seq_ops = {
	.start = pwm_seq_start,
	.next = pwm_seq_next,
	.stop = pwm_seq_stop,
	.show = pwm_seq_show,
};

static int pwm_seq_open(struct inode *inode, struct file *file)
{
	return seq_open(file, &pwm_seq_ops);
}

static const struct file_operations pwm_debugfs_ops = {
	.owner = THIS_MODULE,
	.open = pwm_seq_open,
	.read = seq_read,
	.llseek = seq_lseek,
	.release = seq_release,
};

static int __init pwm_debugfs_init(void)
{
	debugfs_create_file("pwm", S_IFREG | S_IRUGO, NULL, NULL,
			    &pwm_debugfs_ops);

	return 0;
}
subsys_initcall(pwm_debugfs_init);
#endif /* CONFIG_DEBUG_FS */<|MERGE_RESOLUTION|>--- conflicted
+++ resolved
@@ -882,16 +882,11 @@
 		return of_pwm_get(dev, dev->of_node, con_id);
 
 	/* then lookup via ACPI */
-<<<<<<< HEAD
-	if (dev && is_acpi_node(dev->fwnode))
-		return acpi_pwm_get(dev->fwnode);
-=======
 	if (dev && is_acpi_node(dev->fwnode)) {
 		pwm = acpi_pwm_get(dev->fwnode);
 		if (!IS_ERR(pwm) || PTR_ERR(pwm) != -ENOENT)
 			return pwm;
 	}
->>>>>>> bb831786
 
 	/*
 	 * We look up the provider in the static table typically provided by
