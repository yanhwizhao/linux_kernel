--- conflicted
+++ resolved
@@ -456,8 +456,6 @@
 	.device_reset		= ufs_intel_device_reset,
 };
 
-<<<<<<< HEAD
-=======
 static struct ufs_hba_variant_ops ufs_intel_adl_hba_vops = {
 	.name			= "intel-pci",
 	.init			= ufs_intel_adl_init,
@@ -467,7 +465,6 @@
 	.device_reset		= ufs_intel_device_reset,
 };
 
->>>>>>> df0cc57e
 #ifdef CONFIG_PM_SLEEP
 static int ufshcd_pci_restore(struct device *dev)
 {
