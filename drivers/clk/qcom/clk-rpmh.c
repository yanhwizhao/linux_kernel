// SPDX-License-Identifier: GPL-2.0
/*
 * Copyright (c) 2018-2021, The Linux Foundation. All rights reserved.
 */

#include <linux/clk-provider.h>
#include <linux/err.h>
#include <linux/kernel.h>
#include <linux/module.h>
#include <linux/of.h>
#include <linux/of_device.h>
#include <linux/platform_device.h>
#include <soc/qcom/cmd-db.h>
#include <soc/qcom/rpmh.h>
#include <soc/qcom/tcs.h>

#include <dt-bindings/clock/qcom,rpmh.h>

#define CLK_RPMH_ARC_EN_OFFSET		0
#define CLK_RPMH_VRM_EN_OFFSET		4

/**
 * struct bcm_db - Auxiliary data pertaining to each Bus Clock Manager(BCM)
 * @unit: divisor used to convert Hz value to an RPMh msg
 * @width: multiplier used to convert Hz value to an RPMh msg
 * @vcd: virtual clock domain that this bcm belongs to
 * @reserved: reserved to pad the struct
 */
struct bcm_db {
	__le32 unit;
	__le16 width;
	u8 vcd;
	u8 reserved;
};

/**
 * struct clk_rpmh - individual rpmh clock data structure
 * @hw:			handle between common and hardware-specific interfaces
 * @res_name:		resource name for the rpmh clock
 * @div:		clock divider to compute the clock rate
 * @res_addr:		base address of the rpmh resource within the RPMh
 * @res_on_val:		rpmh clock enable value
 * @state:		rpmh clock requested state
 * @aggr_state:		rpmh clock aggregated state
 * @last_sent_aggr_state: rpmh clock last aggr state sent to RPMh
 * @valid_state_mask:	mask to determine the state of the rpmh clock
 * @unit:		divisor to convert rate to rpmh msg in magnitudes of Khz
 * @dev:		device to which it is attached
 * @peer:		pointer to the clock rpmh sibling
 */
struct clk_rpmh {
	struct clk_hw hw;
	const char *res_name;
	u8 div;
	u32 res_addr;
	u32 res_on_val;
	u32 state;
	u32 aggr_state;
	u32 last_sent_aggr_state;
	u32 valid_state_mask;
	u32 unit;
	struct device *dev;
	struct clk_rpmh *peer;
};

struct clk_rpmh_desc {
	struct clk_hw **clks;
	size_t num_clks;
};

static DEFINE_MUTEX(rpmh_clk_lock);

#define __DEFINE_CLK_RPMH(_platform, _name, _name_active, _res_name,	\
			  _res_en_offset, _res_on, _div)		\
	static struct clk_rpmh _platform##_##_name_active;		\
	static struct clk_rpmh _platform##_##_name = {			\
		.res_name = _res_name,					\
		.res_addr = _res_en_offset,				\
		.res_on_val = _res_on,					\
		.div = _div,						\
		.peer = &_platform##_##_name_active,			\
		.valid_state_mask = (BIT(RPMH_WAKE_ONLY_STATE) |	\
				      BIT(RPMH_ACTIVE_ONLY_STATE) |	\
				      BIT(RPMH_SLEEP_STATE)),		\
		.hw.init = &(struct clk_init_data){			\
			.ops = &clk_rpmh_ops,				\
			.name = #_name,					\
			.parent_data =  &(const struct clk_parent_data){ \
					.fw_name = "xo",		\
					.name = "xo_board",		\
			},						\
			.num_parents = 1,				\
		},							\
	};								\
	static struct clk_rpmh _platform##_##_name_active = {		\
		.res_name = _res_name,					\
		.res_addr = _res_en_offset,				\
		.res_on_val = _res_on,					\
		.div = _div,						\
		.peer = &_platform##_##_name,				\
		.valid_state_mask = (BIT(RPMH_WAKE_ONLY_STATE) |	\
					BIT(RPMH_ACTIVE_ONLY_STATE)),	\
		.hw.init = &(struct clk_init_data){			\
			.ops = &clk_rpmh_ops,				\
			.name = #_name_active,				\
			.parent_data =  &(const struct clk_parent_data){ \
					.fw_name = "xo",		\
					.name = "xo_board",		\
			},						\
			.num_parents = 1,				\
		},							\
	}

#define DEFINE_CLK_RPMH_ARC(_platform, _name, _name_active, _res_name,	\
			    _res_on, _div)				\
	__DEFINE_CLK_RPMH(_platform, _name, _name_active, _res_name,	\
			  CLK_RPMH_ARC_EN_OFFSET, _res_on, _div)

#define DEFINE_CLK_RPMH_VRM(_platform, _name, _name_active, _res_name,	\
				_div)					\
	__DEFINE_CLK_RPMH(_platform, _name, _name_active, _res_name,	\
			  CLK_RPMH_VRM_EN_OFFSET, 1, _div)

#define DEFINE_CLK_RPMH_BCM(_platform, _name, _res_name)		\
	static struct clk_rpmh _platform##_##_name = {			\
		.res_name = _res_name,					\
		.valid_state_mask = BIT(RPMH_ACTIVE_ONLY_STATE),	\
		.div = 1,						\
		.hw.init = &(struct clk_init_data){			\
			.ops = &clk_rpmh_bcm_ops,			\
			.name = #_name,					\
		},							\
	}

static inline struct clk_rpmh *to_clk_rpmh(struct clk_hw *_hw)
{
	return container_of(_hw, struct clk_rpmh, hw);
}

static inline bool has_state_changed(struct clk_rpmh *c, u32 state)
{
	return (c->last_sent_aggr_state & BIT(state))
		!= (c->aggr_state & BIT(state));
}

static int clk_rpmh_send(struct clk_rpmh *c, enum rpmh_state state,
			 struct tcs_cmd *cmd, bool wait)
{
	if (wait)
		return rpmh_write(c->dev, state, cmd, 1);

	return rpmh_write_async(c->dev, state, cmd, 1);
}

static int clk_rpmh_send_aggregate_command(struct clk_rpmh *c)
{
	struct tcs_cmd cmd = { 0 };
	u32 cmd_state, on_val;
	enum rpmh_state state = RPMH_SLEEP_STATE;
	int ret;
	bool wait;

	cmd.addr = c->res_addr;
	cmd_state = c->aggr_state;
	on_val = c->res_on_val;

	for (; state <= RPMH_ACTIVE_ONLY_STATE; state++) {
		if (has_state_changed(c, state)) {
			if (cmd_state & BIT(state))
				cmd.data = on_val;

			wait = cmd_state && state == RPMH_ACTIVE_ONLY_STATE;
			ret = clk_rpmh_send(c, state, &cmd, wait);
			if (ret) {
				dev_err(c->dev, "set %s state of %s failed: (%d)\n",
					!state ? "sleep" :
					state == RPMH_WAKE_ONLY_STATE	?
					"wake" : "active", c->res_name, ret);
				return ret;
			}
		}
	}

	c->last_sent_aggr_state = c->aggr_state;
	c->peer->last_sent_aggr_state =  c->last_sent_aggr_state;

	return 0;
}

/*
 * Update state and aggregate state values based on enable value.
 */
static int clk_rpmh_aggregate_state_send_command(struct clk_rpmh *c,
						bool enable)
{
	int ret;

	/* Nothing required to be done if already off or on */
	if (enable == c->state)
		return 0;

	c->state = enable ? c->valid_state_mask : 0;
	c->aggr_state = c->state | c->peer->state;
	c->peer->aggr_state = c->aggr_state;

	ret = clk_rpmh_send_aggregate_command(c);
	if (!ret)
		return 0;

	if (ret && enable)
		c->state = 0;
	else if (ret)
		c->state = c->valid_state_mask;

	WARN(1, "clk: %s failed to %s\n", c->res_name,
	     enable ? "enable" : "disable");
	return ret;
}

static int clk_rpmh_prepare(struct clk_hw *hw)
{
	struct clk_rpmh *c = to_clk_rpmh(hw);
	int ret = 0;

	mutex_lock(&rpmh_clk_lock);
	ret = clk_rpmh_aggregate_state_send_command(c, true);
	mutex_unlock(&rpmh_clk_lock);

	return ret;
}

static void clk_rpmh_unprepare(struct clk_hw *hw)
{
	struct clk_rpmh *c = to_clk_rpmh(hw);

	mutex_lock(&rpmh_clk_lock);
	clk_rpmh_aggregate_state_send_command(c, false);
	mutex_unlock(&rpmh_clk_lock);
};

static unsigned long clk_rpmh_recalc_rate(struct clk_hw *hw,
					unsigned long prate)
{
	struct clk_rpmh *r = to_clk_rpmh(hw);

	/*
	 * RPMh clocks have a fixed rate. Return static rate.
	 */
	return prate / r->div;
}

static const struct clk_ops clk_rpmh_ops = {
	.prepare	= clk_rpmh_prepare,
	.unprepare	= clk_rpmh_unprepare,
	.recalc_rate	= clk_rpmh_recalc_rate,
};

static int clk_rpmh_bcm_send_cmd(struct clk_rpmh *c, bool enable)
{
	struct tcs_cmd cmd = { 0 };
	u32 cmd_state;
	int ret = 0;

	mutex_lock(&rpmh_clk_lock);
	if (enable) {
		cmd_state = 1;
		if (c->aggr_state)
			cmd_state = c->aggr_state;
	} else {
		cmd_state = 0;
	}

	if (c->last_sent_aggr_state != cmd_state) {
		cmd.addr = c->res_addr;
		cmd.data = BCM_TCS_CMD(1, enable, 0, cmd_state);

		ret = clk_rpmh_send(c, RPMH_ACTIVE_ONLY_STATE, &cmd, enable);
		if (ret) {
			dev_err(c->dev, "set active state of %s failed: (%d)\n",
				c->res_name, ret);
		} else {
			c->last_sent_aggr_state = cmd_state;
		}
	}

	mutex_unlock(&rpmh_clk_lock);

	return ret;
}

static int clk_rpmh_bcm_prepare(struct clk_hw *hw)
{
	struct clk_rpmh *c = to_clk_rpmh(hw);

	return clk_rpmh_bcm_send_cmd(c, true);
}

static void clk_rpmh_bcm_unprepare(struct clk_hw *hw)
{
	struct clk_rpmh *c = to_clk_rpmh(hw);

	clk_rpmh_bcm_send_cmd(c, false);
}

static int clk_rpmh_bcm_set_rate(struct clk_hw *hw, unsigned long rate,
				 unsigned long parent_rate)
{
	struct clk_rpmh *c = to_clk_rpmh(hw);

	c->aggr_state = rate / c->unit;
	/*
	 * Since any non-zero value sent to hw would result in enabling the
	 * clock, only send the value if the clock has already been prepared.
	 */
	if (clk_hw_is_prepared(hw))
		clk_rpmh_bcm_send_cmd(c, true);

	return 0;
}

static long clk_rpmh_round_rate(struct clk_hw *hw, unsigned long rate,
				unsigned long *parent_rate)
{
	return rate;
}

static unsigned long clk_rpmh_bcm_recalc_rate(struct clk_hw *hw,
					unsigned long prate)
{
	struct clk_rpmh *c = to_clk_rpmh(hw);

	return c->aggr_state * c->unit;
}

static const struct clk_ops clk_rpmh_bcm_ops = {
	.prepare	= clk_rpmh_bcm_prepare,
	.unprepare	= clk_rpmh_bcm_unprepare,
	.set_rate	= clk_rpmh_bcm_set_rate,
	.round_rate	= clk_rpmh_round_rate,
	.recalc_rate	= clk_rpmh_bcm_recalc_rate,
};

/* Resource name must match resource id present in cmd-db */
DEFINE_CLK_RPMH_ARC(sdm845, bi_tcxo, bi_tcxo_ao, "xo.lvl", 0x3, 2);
DEFINE_CLK_RPMH_VRM(sdm845, ln_bb_clk2, ln_bb_clk2_ao, "lnbclka2", 2);
DEFINE_CLK_RPMH_VRM(sdm845, ln_bb_clk3, ln_bb_clk3_ao, "lnbclka3", 2);
DEFINE_CLK_RPMH_VRM(sdm845, rf_clk1, rf_clk1_ao, "rfclka1", 1);
DEFINE_CLK_RPMH_VRM(sdm845, rf_clk2, rf_clk2_ao, "rfclka2", 1);
DEFINE_CLK_RPMH_VRM(sdm845, rf_clk3, rf_clk3_ao, "rfclka3", 1);
DEFINE_CLK_RPMH_VRM(sm8150, rf_clk3, rf_clk3_ao, "rfclka3", 1);
DEFINE_CLK_RPMH_VRM(sc8180x, rf_clk1, rf_clk1_ao, "rfclkd1", 1);
DEFINE_CLK_RPMH_VRM(sc8180x, rf_clk2, rf_clk2_ao, "rfclkd2", 1);
DEFINE_CLK_RPMH_VRM(sc8180x, rf_clk3, rf_clk3_ao, "rfclkd3", 1);
DEFINE_CLK_RPMH_VRM(sc8180x, rf_clk4, rf_clk4_ao, "rfclkd4", 1);
DEFINE_CLK_RPMH_BCM(sdm845, ipa, "IP0");
DEFINE_CLK_RPMH_BCM(sdm845, ce, "CE0");

static struct clk_hw *sdm845_rpmh_clocks[] = {
	[RPMH_CXO_CLK]		= &sdm845_bi_tcxo.hw,
	[RPMH_CXO_CLK_A]	= &sdm845_bi_tcxo_ao.hw,
	[RPMH_LN_BB_CLK2]	= &sdm845_ln_bb_clk2.hw,
	[RPMH_LN_BB_CLK2_A]	= &sdm845_ln_bb_clk2_ao.hw,
	[RPMH_LN_BB_CLK3]	= &sdm845_ln_bb_clk3.hw,
	[RPMH_LN_BB_CLK3_A]	= &sdm845_ln_bb_clk3_ao.hw,
	[RPMH_RF_CLK1]		= &sdm845_rf_clk1.hw,
	[RPMH_RF_CLK1_A]	= &sdm845_rf_clk1_ao.hw,
	[RPMH_RF_CLK2]		= &sdm845_rf_clk2.hw,
	[RPMH_RF_CLK2_A]	= &sdm845_rf_clk2_ao.hw,
	[RPMH_RF_CLK3]		= &sdm845_rf_clk3.hw,
	[RPMH_RF_CLK3_A]	= &sdm845_rf_clk3_ao.hw,
	[RPMH_IPA_CLK]		= &sdm845_ipa.hw,
	[RPMH_CE_CLK]		= &sdm845_ce.hw,
};

static const struct clk_rpmh_desc clk_rpmh_sdm845 = {
	.clks = sdm845_rpmh_clocks,
	.num_clks = ARRAY_SIZE(sdm845_rpmh_clocks),
};

DEFINE_CLK_RPMH_VRM(sdx55, rf_clk1, rf_clk1_ao, "rfclkd1", 1);
DEFINE_CLK_RPMH_VRM(sdx55, rf_clk2, rf_clk2_ao, "rfclkd2", 1);
DEFINE_CLK_RPMH_BCM(sdx55, qpic_clk, "QP0");

static struct clk_hw *sdx55_rpmh_clocks[] = {
	[RPMH_CXO_CLK]		= &sdm845_bi_tcxo.hw,
	[RPMH_CXO_CLK_A]	= &sdm845_bi_tcxo_ao.hw,
	[RPMH_RF_CLK1]		= &sdx55_rf_clk1.hw,
	[RPMH_RF_CLK1_A]	= &sdx55_rf_clk1_ao.hw,
	[RPMH_RF_CLK2]		= &sdx55_rf_clk2.hw,
	[RPMH_RF_CLK2_A]	= &sdx55_rf_clk2_ao.hw,
	[RPMH_QPIC_CLK]		= &sdx55_qpic_clk.hw,
};

static const struct clk_rpmh_desc clk_rpmh_sdx55 = {
	.clks = sdx55_rpmh_clocks,
	.num_clks = ARRAY_SIZE(sdx55_rpmh_clocks),
};

static struct clk_hw *sm8150_rpmh_clocks[] = {
	[RPMH_CXO_CLK]		= &sdm845_bi_tcxo.hw,
	[RPMH_CXO_CLK_A]	= &sdm845_bi_tcxo_ao.hw,
	[RPMH_LN_BB_CLK2]	= &sdm845_ln_bb_clk2.hw,
	[RPMH_LN_BB_CLK2_A]	= &sdm845_ln_bb_clk2_ao.hw,
	[RPMH_LN_BB_CLK3]	= &sdm845_ln_bb_clk3.hw,
	[RPMH_LN_BB_CLK3_A]	= &sdm845_ln_bb_clk3_ao.hw,
	[RPMH_RF_CLK1]		= &sdm845_rf_clk1.hw,
	[RPMH_RF_CLK1_A]	= &sdm845_rf_clk1_ao.hw,
	[RPMH_RF_CLK2]		= &sdm845_rf_clk2.hw,
	[RPMH_RF_CLK2_A]	= &sdm845_rf_clk2_ao.hw,
	[RPMH_RF_CLK3]		= &sdm845_rf_clk3.hw,
	[RPMH_RF_CLK3_A]	= &sdm845_rf_clk3_ao.hw,
};

static const struct clk_rpmh_desc clk_rpmh_sm8150 = {
	.clks = sm8150_rpmh_clocks,
	.num_clks = ARRAY_SIZE(sm8150_rpmh_clocks),
};

static struct clk_hw *sc7180_rpmh_clocks[] = {
	[RPMH_CXO_CLK]		= &sdm845_bi_tcxo.hw,
	[RPMH_CXO_CLK_A]	= &sdm845_bi_tcxo_ao.hw,
	[RPMH_LN_BB_CLK2]	= &sdm845_ln_bb_clk2.hw,
	[RPMH_LN_BB_CLK2_A]	= &sdm845_ln_bb_clk2_ao.hw,
	[RPMH_LN_BB_CLK3]	= &sdm845_ln_bb_clk3.hw,
	[RPMH_LN_BB_CLK3_A]	= &sdm845_ln_bb_clk3_ao.hw,
	[RPMH_RF_CLK1]		= &sdm845_rf_clk1.hw,
	[RPMH_RF_CLK1_A]	= &sdm845_rf_clk1_ao.hw,
	[RPMH_RF_CLK2]		= &sdm845_rf_clk2.hw,
	[RPMH_RF_CLK2_A]	= &sdm845_rf_clk2_ao.hw,
	[RPMH_IPA_CLK]		= &sdm845_ipa.hw,
};

static const struct clk_rpmh_desc clk_rpmh_sc7180 = {
	.clks = sc7180_rpmh_clocks,
	.num_clks = ARRAY_SIZE(sc7180_rpmh_clocks),
};

static struct clk_hw *sc8180x_rpmh_clocks[] = {
	[RPMH_CXO_CLK]		= &sdm845_bi_tcxo.hw,
	[RPMH_CXO_CLK_A]	= &sdm845_bi_tcxo_ao.hw,
	[RPMH_LN_BB_CLK2]	= &sdm845_ln_bb_clk2.hw,
	[RPMH_LN_BB_CLK2_A]	= &sdm845_ln_bb_clk2_ao.hw,
	[RPMH_LN_BB_CLK3]	= &sdm845_ln_bb_clk3.hw,
	[RPMH_LN_BB_CLK3_A]	= &sdm845_ln_bb_clk3_ao.hw,
	[RPMH_RF_CLK1]		= &sc8180x_rf_clk1.hw,
	[RPMH_RF_CLK1_A]	= &sc8180x_rf_clk1_ao.hw,
	[RPMH_RF_CLK2]		= &sc8180x_rf_clk2.hw,
	[RPMH_RF_CLK2_A]	= &sc8180x_rf_clk2_ao.hw,
	[RPMH_RF_CLK3]		= &sc8180x_rf_clk3.hw,
	[RPMH_RF_CLK3_A]	= &sc8180x_rf_clk3_ao.hw,
};

static const struct clk_rpmh_desc clk_rpmh_sc8180x = {
	.clks = sc8180x_rpmh_clocks,
	.num_clks = ARRAY_SIZE(sc8180x_rpmh_clocks),
};

DEFINE_CLK_RPMH_VRM(sm8250, ln_bb_clk1, ln_bb_clk1_ao, "lnbclka1", 2);

static struct clk_hw *sm8250_rpmh_clocks[] = {
	[RPMH_CXO_CLK]		= &sdm845_bi_tcxo.hw,
	[RPMH_CXO_CLK_A]	= &sdm845_bi_tcxo_ao.hw,
	[RPMH_LN_BB_CLK1]	= &sm8250_ln_bb_clk1.hw,
	[RPMH_LN_BB_CLK1_A]	= &sm8250_ln_bb_clk1_ao.hw,
	[RPMH_LN_BB_CLK2]	= &sdm845_ln_bb_clk2.hw,
	[RPMH_LN_BB_CLK2_A]	= &sdm845_ln_bb_clk2_ao.hw,
	[RPMH_LN_BB_CLK3]	= &sdm845_ln_bb_clk3.hw,
	[RPMH_LN_BB_CLK3_A]	= &sdm845_ln_bb_clk3_ao.hw,
	[RPMH_RF_CLK1]		= &sdm845_rf_clk1.hw,
	[RPMH_RF_CLK1_A]	= &sdm845_rf_clk1_ao.hw,
	[RPMH_RF_CLK3]		= &sdm845_rf_clk3.hw,
	[RPMH_RF_CLK3_A]	= &sdm845_rf_clk3_ao.hw,
};

static const struct clk_rpmh_desc clk_rpmh_sm8250 = {
	.clks = sm8250_rpmh_clocks,
	.num_clks = ARRAY_SIZE(sm8250_rpmh_clocks),
};

DEFINE_CLK_RPMH_VRM(sm8350, div_clk1, div_clk1_ao, "divclka1", 2);
DEFINE_CLK_RPMH_VRM(sm8350, rf_clk4, rf_clk4_ao, "rfclka4", 1);
DEFINE_CLK_RPMH_VRM(sm8350, rf_clk5, rf_clk5_ao, "rfclka5", 1);
DEFINE_CLK_RPMH_BCM(sm8350, pka, "PKA0");
DEFINE_CLK_RPMH_BCM(sm8350, hwkm, "HK0");

static struct clk_hw *sm8350_rpmh_clocks[] = {
	[RPMH_CXO_CLK]		= &sdm845_bi_tcxo.hw,
	[RPMH_CXO_CLK_A]	= &sdm845_bi_tcxo_ao.hw,
	[RPMH_DIV_CLK1]		= &sm8350_div_clk1.hw,
	[RPMH_DIV_CLK1_A]	= &sm8350_div_clk1_ao.hw,
	[RPMH_LN_BB_CLK1]	= &sm8250_ln_bb_clk1.hw,
	[RPMH_LN_BB_CLK1_A]	= &sm8250_ln_bb_clk1_ao.hw,
	[RPMH_LN_BB_CLK2]	= &sdm845_ln_bb_clk2.hw,
	[RPMH_LN_BB_CLK2_A]	= &sdm845_ln_bb_clk2_ao.hw,
	[RPMH_RF_CLK1]		= &sdm845_rf_clk1.hw,
	[RPMH_RF_CLK1_A]	= &sdm845_rf_clk1_ao.hw,
	[RPMH_RF_CLK3]		= &sdm845_rf_clk3.hw,
	[RPMH_RF_CLK3_A]	= &sdm845_rf_clk3_ao.hw,
	[RPMH_RF_CLK4]		= &sm8350_rf_clk4.hw,
	[RPMH_RF_CLK4_A]	= &sm8350_rf_clk4_ao.hw,
	[RPMH_RF_CLK5]		= &sm8350_rf_clk5.hw,
	[RPMH_RF_CLK5_A]	= &sm8350_rf_clk5_ao.hw,
	[RPMH_IPA_CLK]		= &sdm845_ipa.hw,
	[RPMH_PKA_CLK]		= &sm8350_pka.hw,
	[RPMH_HWKM_CLK]		= &sm8350_hwkm.hw,
};

static const struct clk_rpmh_desc clk_rpmh_sm8350 = {
	.clks = sm8350_rpmh_clocks,
	.num_clks = ARRAY_SIZE(sm8350_rpmh_clocks),
};

<<<<<<< HEAD
static struct clk_hw *sc7280_rpmh_clocks[] = {
	[RPMH_CXO_CLK]      = &sdm845_bi_tcxo.hw,
	[RPMH_CXO_CLK_A]    = &sdm845_bi_tcxo_ao.hw,
=======
/* Resource name must match resource id present in cmd-db */
DEFINE_CLK_RPMH_ARC(sc7280, bi_tcxo, bi_tcxo_ao, "xo.lvl", 0x3, 4);

static struct clk_hw *sc7280_rpmh_clocks[] = {
	[RPMH_CXO_CLK]      = &sc7280_bi_tcxo.hw,
	[RPMH_CXO_CLK_A]    = &sc7280_bi_tcxo_ao.hw,
>>>>>>> 7aef27f0
	[RPMH_LN_BB_CLK2]   = &sdm845_ln_bb_clk2.hw,
	[RPMH_LN_BB_CLK2_A] = &sdm845_ln_bb_clk2_ao.hw,
	[RPMH_RF_CLK1]      = &sdm845_rf_clk1.hw,
	[RPMH_RF_CLK1_A]    = &sdm845_rf_clk1_ao.hw,
	[RPMH_RF_CLK3]      = &sdm845_rf_clk3.hw,
	[RPMH_RF_CLK3_A]    = &sdm845_rf_clk3_ao.hw,
	[RPMH_RF_CLK4]      = &sm8350_rf_clk4.hw,
	[RPMH_RF_CLK4_A]    = &sm8350_rf_clk4_ao.hw,
	[RPMH_IPA_CLK]      = &sdm845_ipa.hw,
	[RPMH_PKA_CLK]      = &sm8350_pka.hw,
	[RPMH_HWKM_CLK]     = &sm8350_hwkm.hw,
};

static const struct clk_rpmh_desc clk_rpmh_sc7280 = {
	.clks = sc7280_rpmh_clocks,
	.num_clks = ARRAY_SIZE(sc7280_rpmh_clocks),
};

static struct clk_hw *of_clk_rpmh_hw_get(struct of_phandle_args *clkspec,
					 void *data)
{
	struct clk_rpmh_desc *rpmh = data;
	unsigned int idx = clkspec->args[0];

	if (idx >= rpmh->num_clks) {
		pr_err("%s: invalid index %u\n", __func__, idx);
		return ERR_PTR(-EINVAL);
	}

	return rpmh->clks[idx];
}

static int clk_rpmh_probe(struct platform_device *pdev)
{
	struct clk_hw **hw_clks;
	struct clk_rpmh *rpmh_clk;
	const struct clk_rpmh_desc *desc;
	int ret, i;

	desc = of_device_get_match_data(&pdev->dev);
	if (!desc)
		return -ENODEV;

	hw_clks = desc->clks;

	for (i = 0; i < desc->num_clks; i++) {
		const char *name;
		u32 res_addr;
		size_t aux_data_len;
		const struct bcm_db *data;

		if (!hw_clks[i])
			continue;

		name = hw_clks[i]->init->name;

		rpmh_clk = to_clk_rpmh(hw_clks[i]);
		res_addr = cmd_db_read_addr(rpmh_clk->res_name);
		if (!res_addr) {
			dev_err(&pdev->dev, "missing RPMh resource address for %s\n",
				rpmh_clk->res_name);
			return -ENODEV;
		}

		data = cmd_db_read_aux_data(rpmh_clk->res_name, &aux_data_len);
		if (IS_ERR(data)) {
			ret = PTR_ERR(data);
			dev_err(&pdev->dev,
				"error reading RPMh aux data for %s (%d)\n",
				rpmh_clk->res_name, ret);
			return ret;
		}

		/* Convert unit from Khz to Hz */
		if (aux_data_len == sizeof(*data))
			rpmh_clk->unit = le32_to_cpu(data->unit) * 1000ULL;

		rpmh_clk->res_addr += res_addr;
		rpmh_clk->dev = &pdev->dev;

		ret = devm_clk_hw_register(&pdev->dev, hw_clks[i]);
		if (ret) {
			dev_err(&pdev->dev, "failed to register %s\n", name);
			return ret;
		}
	}

	/* typecast to silence compiler warning */
	ret = devm_of_clk_add_hw_provider(&pdev->dev, of_clk_rpmh_hw_get,
					  (void *)desc);
	if (ret) {
		dev_err(&pdev->dev, "Failed to add clock provider\n");
		return ret;
	}

	dev_dbg(&pdev->dev, "Registered RPMh clocks\n");

	return 0;
}

static const struct of_device_id clk_rpmh_match_table[] = {
	{ .compatible = "qcom,sc7180-rpmh-clk", .data = &clk_rpmh_sc7180},
	{ .compatible = "qcom,sc8180x-rpmh-clk", .data = &clk_rpmh_sc8180x},
	{ .compatible = "qcom,sdm845-rpmh-clk", .data = &clk_rpmh_sdm845},
	{ .compatible = "qcom,sdx55-rpmh-clk",  .data = &clk_rpmh_sdx55},
	{ .compatible = "qcom,sm8150-rpmh-clk", .data = &clk_rpmh_sm8150},
	{ .compatible = "qcom,sm8250-rpmh-clk", .data = &clk_rpmh_sm8250},
	{ .compatible = "qcom,sm8350-rpmh-clk", .data = &clk_rpmh_sm8350},
	{ .compatible = "qcom,sc7280-rpmh-clk", .data = &clk_rpmh_sc7280},
	{ }
};
MODULE_DEVICE_TABLE(of, clk_rpmh_match_table);

static struct platform_driver clk_rpmh_driver = {
	.probe		= clk_rpmh_probe,
	.driver		= {
		.name	= "clk-rpmh",
		.of_match_table = clk_rpmh_match_table,
	},
};

static int __init clk_rpmh_init(void)
{
	return platform_driver_register(&clk_rpmh_driver);
}
core_initcall(clk_rpmh_init);

static void __exit clk_rpmh_exit(void)
{
	platform_driver_unregister(&clk_rpmh_driver);
}
module_exit(clk_rpmh_exit);

MODULE_DESCRIPTION("QCOM RPMh Clock Driver");
MODULE_LICENSE("GPL v2");<|MERGE_RESOLUTION|>--- conflicted
+++ resolved
@@ -510,18 +510,12 @@
 	.num_clks = ARRAY_SIZE(sm8350_rpmh_clocks),
 };
 
-<<<<<<< HEAD
-static struct clk_hw *sc7280_rpmh_clocks[] = {
-	[RPMH_CXO_CLK]      = &sdm845_bi_tcxo.hw,
-	[RPMH_CXO_CLK_A]    = &sdm845_bi_tcxo_ao.hw,
-=======
 /* Resource name must match resource id present in cmd-db */
 DEFINE_CLK_RPMH_ARC(sc7280, bi_tcxo, bi_tcxo_ao, "xo.lvl", 0x3, 4);
 
 static struct clk_hw *sc7280_rpmh_clocks[] = {
 	[RPMH_CXO_CLK]      = &sc7280_bi_tcxo.hw,
 	[RPMH_CXO_CLK_A]    = &sc7280_bi_tcxo_ao.hw,
->>>>>>> 7aef27f0
 	[RPMH_LN_BB_CLK2]   = &sdm845_ln_bb_clk2.hw,
 	[RPMH_LN_BB_CLK2_A] = &sdm845_ln_bb_clk2_ao.hw,
 	[RPMH_RF_CLK1]      = &sdm845_rf_clk1.hw,
