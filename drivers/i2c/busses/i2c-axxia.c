--- conflicted
+++ resolved
@@ -323,17 +323,6 @@
 		/* Stop completed */
 		i2c_int_disable(idev, ~MST_STATUS_TSS);
 		complete(&idev->msg_complete);
-<<<<<<< HEAD
-	} else if (status & MST_STATUS_SNS) {
-		/* Transfer done */
-		i2c_int_disable(idev, ~MST_STATUS_TSS);
-		if (i2c_m_rd(idev->msg_r) && idev->msg_xfrd_r < idev->msg_r->len)
-			axxia_i2c_empty_rx_fifo(idev);
-		complete(&idev->msg_complete);
-	} else if (status & MST_STATUS_SS) {
-		/* Auto/Sequence transfer done */
-		complete(&idev->msg_complete);
-=======
 	} else if (status & (MST_STATUS_SNS | MST_STATUS_SS)) {
 		/* Transfer done */
 		int mask = idev->last ? ~0 : ~MST_STATUS_TSS;
@@ -342,7 +331,6 @@
 		if (i2c_m_rd(idev->msg_r) && idev->msg_xfrd_r < idev->msg_r->len)
 			axxia_i2c_empty_rx_fifo(idev);
 		complete(&idev->msg_complete);
->>>>>>> 0ecfebd2
 	} else if (status & MST_STATUS_TSS) {
 		/* Transfer timeout */
 		idev->msg_err = -ETIMEDOUT;
@@ -415,10 +403,7 @@
 	idev->msg_r = &msgs[1];
 	idev->msg_xfrd = 0;
 	idev->msg_xfrd_r = 0;
-<<<<<<< HEAD
-=======
 	idev->last = true;
->>>>>>> 0ecfebd2
 	axxia_i2c_fill_tx_fifo(idev);
 
 	writel(CMD_SEQUENCE, idev->base + MST_COMMAND);
@@ -429,13 +414,6 @@
 	time_left = wait_for_completion_timeout(&idev->msg_complete,
 						I2C_XFER_TIMEOUT);
 
-<<<<<<< HEAD
-	i2c_int_disable(idev, int_mask);
-
-	axxia_i2c_empty_rx_fifo(idev);
-
-=======
->>>>>>> 0ecfebd2
 	if (idev->msg_err == -ENXIO) {
 		if (axxia_i2c_handle_seq_nak(idev))
 			axxia_i2c_init(idev);
@@ -455,16 +433,10 @@
 	return idev->msg_err;
 }
 
-<<<<<<< HEAD
-static int axxia_i2c_xfer_msg(struct axxia_i2c_dev *idev, struct i2c_msg *msg)
-{
-	u32 int_mask = MST_STATUS_ERR | MST_STATUS_SNS;
-=======
 static int axxia_i2c_xfer_msg(struct axxia_i2c_dev *idev, struct i2c_msg *msg,
 			      bool last)
 {
 	u32 int_mask = MST_STATUS_ERR;
->>>>>>> 0ecfebd2
 	u32 rx_xfer, tx_xfer;
 	unsigned long time_left;
 	unsigned int wt_value;
@@ -473,10 +445,7 @@
 	idev->msg_r = msg;
 	idev->msg_xfrd = 0;
 	idev->msg_xfrd_r = 0;
-<<<<<<< HEAD
-=======
 	idev->last = last;
->>>>>>> 0ecfebd2
 	reinit_completion(&idev->msg_complete);
 
 	axxia_i2c_set_addr(idev, msg);
@@ -552,18 +521,6 @@
 	       msgs[1].len > 0 && msgs[0].addr == msgs[1].addr;
 }
 
-/* This function checks if the msgs[] array contains messages compatible with
- * Sequence mode of operation. This mode assumes there will be exactly one
- * write of non-zero length followed by exactly one read of non-zero length,
- * both targeted at the same client device.
- */
-static bool axxia_i2c_sequence_ok(struct i2c_msg msgs[], int num)
-{
-	return num == SEQ_LEN && !i2c_m_rd(&msgs[0]) && i2c_m_rd(&msgs[1]) &&
-	       msgs[0].len > 0 && msgs[0].len <= FIFO_SIZE &&
-	       msgs[1].len > 0 && msgs[0].addr == msgs[1].addr;
-}
-
 static int
 axxia_i2c_xfer(struct i2c_adapter *adap, struct i2c_msg msgs[], int num)
 {
