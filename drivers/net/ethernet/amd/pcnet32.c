/* pcnet32.c: An AMD PCnet32 ethernet driver for linux. */
/*
 *	Copyright 1996-1999 Thomas Bogendoerfer
 *
 *	Derived from the lance driver written 1993,1994,1995 by Donald Becker.
 *
 *	Copyright 1993 United States Government as represented by the
 *	Director, National Security Agency.
 *
 *	This software may be used and distributed according to the terms
 *	of the GNU General Public License, incorporated herein by reference.
 *
 *	This driver is for PCnet32 and PCnetPCI based ethercards
 */
/**************************************************************************
 *  23 Oct, 2000.
 *  Fixed a few bugs, related to running the controller in 32bit mode.
 *
 *  Carsten Langgaard, carstenl@mips.com
 *  Copyright (C) 2000 MIPS Technologies, Inc.  All rights reserved.
 *
 *************************************************************************/

#define pr_fmt(fmt) KBUILD_MODNAME ": " fmt

#define DRV_NAME	"pcnet32"
#define DRV_VERSION	"1.35"
#define DRV_RELDATE	"21.Apr.2008"
#define PFX		DRV_NAME ": "

static const char *const version =
    DRV_NAME ".c:v" DRV_VERSION " " DRV_RELDATE " tsbogend@alpha.franken.de\n";

#include <linux/module.h>
#include <linux/kernel.h>
#include <linux/sched.h>
#include <linux/string.h>
#include <linux/errno.h>
#include <linux/ioport.h>
#include <linux/slab.h>
#include <linux/interrupt.h>
#include <linux/pci.h>
#include <linux/delay.h>
#include <linux/init.h>
#include <linux/ethtool.h>
#include <linux/mii.h>
#include <linux/crc32.h>
#include <linux/netdevice.h>
#include <linux/etherdevice.h>
#include <linux/if_ether.h>
#include <linux/skbuff.h>
#include <linux/spinlock.h>
#include <linux/moduleparam.h>
#include <linux/bitops.h>
#include <linux/io.h>
#include <linux/uaccess.h>

#include <asm/dma.h>
#include <asm/irq.h>

/*
 * PCI device identifiers for "new style" Linux PCI Device Drivers
 */
static const struct pci_device_id pcnet32_pci_tbl[] = {
	{ PCI_DEVICE(PCI_VENDOR_ID_AMD, PCI_DEVICE_ID_AMD_LANCE_HOME), },
	{ PCI_DEVICE(PCI_VENDOR_ID_AMD, PCI_DEVICE_ID_AMD_LANCE), },

	/*
	 * Adapters that were sold with IBM's RS/6000 or pSeries hardware have
	 * the incorrect vendor id.
	 */
	{ PCI_DEVICE(PCI_VENDOR_ID_TRIDENT, PCI_DEVICE_ID_AMD_LANCE),
	  .class = (PCI_CLASS_NETWORK_ETHERNET << 8), .class_mask = 0xffff00, },

	{ }	/* terminate list */
};

MODULE_DEVICE_TABLE(pci, pcnet32_pci_tbl);

static int cards_found;

/*
 * VLB I/O addresses
 */
static unsigned int pcnet32_portlist[] =
    { 0x300, 0x320, 0x340, 0x360, 0 };

static int pcnet32_debug;
static int tx_start = 1;	/* Mapping -- 0:20, 1:64, 2:128, 3:~220 (depends on chip vers) */
static int pcnet32vlb;		/* check for VLB cards ? */

static struct net_device *pcnet32_dev;

static int max_interrupt_work = 2;
static int rx_copybreak = 200;

#define PCNET32_PORT_AUI      0x00
#define PCNET32_PORT_10BT     0x01
#define PCNET32_PORT_GPSI     0x02
#define PCNET32_PORT_MII      0x03

#define PCNET32_PORT_PORTSEL  0x03
#define PCNET32_PORT_ASEL     0x04
#define PCNET32_PORT_100      0x40
#define PCNET32_PORT_FD	      0x80

#define PCNET32_DMA_MASK 0xffffffff

#define PCNET32_WATCHDOG_TIMEOUT (jiffies + (2 * HZ))
#define PCNET32_BLINK_TIMEOUT	(jiffies + (HZ/4))

/*
 * table to translate option values from tulip
 * to internal options
 */
static const unsigned char options_mapping[] = {
	PCNET32_PORT_ASEL,			/*  0 Auto-select      */
	PCNET32_PORT_AUI,			/*  1 BNC/AUI          */
	PCNET32_PORT_AUI,			/*  2 AUI/BNC          */
	PCNET32_PORT_ASEL,			/*  3 not supported    */
	PCNET32_PORT_10BT | PCNET32_PORT_FD,	/*  4 10baseT-FD       */
	PCNET32_PORT_ASEL,			/*  5 not supported    */
	PCNET32_PORT_ASEL,			/*  6 not supported    */
	PCNET32_PORT_ASEL,			/*  7 not supported    */
	PCNET32_PORT_ASEL,			/*  8 not supported    */
	PCNET32_PORT_MII,			/*  9 MII 10baseT      */
	PCNET32_PORT_MII | PCNET32_PORT_FD,	/* 10 MII 10baseT-FD   */
	PCNET32_PORT_MII,			/* 11 MII (autosel)    */
	PCNET32_PORT_10BT,			/* 12 10BaseT          */
	PCNET32_PORT_MII | PCNET32_PORT_100,	/* 13 MII 100BaseTx    */
						/* 14 MII 100BaseTx-FD */
	PCNET32_PORT_MII | PCNET32_PORT_100 | PCNET32_PORT_FD,
	PCNET32_PORT_ASEL			/* 15 not supported    */
};

static const char pcnet32_gstrings_test[][ETH_GSTRING_LEN] = {
	"Loopback test  (offline)"
};

#define PCNET32_TEST_LEN	ARRAY_SIZE(pcnet32_gstrings_test)

#define PCNET32_NUM_REGS 136

#define MAX_UNITS 8		/* More are supported, limit only on options */
static int options[MAX_UNITS];
static int full_duplex[MAX_UNITS];
static int homepna[MAX_UNITS];

/*
 *				Theory of Operation
 *
 * This driver uses the same software structure as the normal lance
 * driver. So look for a verbose description in lance.c. The differences
 * to the normal lance driver is the use of the 32bit mode of PCnet32
 * and PCnetPCI chips. Because these chips are 32bit chips, there is no
 * 16MB limitation and we don't need bounce buffers.
 */

/*
 * Set the number of Tx and Rx buffers, using Log_2(# buffers).
 * Reasonable default values are 4 Tx buffers, and 16 Rx buffers.
 * That translates to 2 (4 == 2^^2) and 4 (16 == 2^^4).
 */
#ifndef PCNET32_LOG_TX_BUFFERS
#define PCNET32_LOG_TX_BUFFERS		4
#define PCNET32_LOG_RX_BUFFERS		5
#define PCNET32_LOG_MAX_TX_BUFFERS	9	/* 2^9 == 512 */
#define PCNET32_LOG_MAX_RX_BUFFERS	9
#endif

#define TX_RING_SIZE		(1 << (PCNET32_LOG_TX_BUFFERS))
#define TX_MAX_RING_SIZE	(1 << (PCNET32_LOG_MAX_TX_BUFFERS))

#define RX_RING_SIZE		(1 << (PCNET32_LOG_RX_BUFFERS))
#define RX_MAX_RING_SIZE	(1 << (PCNET32_LOG_MAX_RX_BUFFERS))

#define PKT_BUF_SKB		1544
/* actual buffer length after being aligned */
#define PKT_BUF_SIZE		(PKT_BUF_SKB - NET_IP_ALIGN)
/* chip wants twos complement of the (aligned) buffer length */
#define NEG_BUF_SIZE		(NET_IP_ALIGN - PKT_BUF_SKB)

/* Offsets from base I/O address. */
#define PCNET32_WIO_RDP		0x10
#define PCNET32_WIO_RAP		0x12
#define PCNET32_WIO_RESET	0x14
#define PCNET32_WIO_BDP		0x16

#define PCNET32_DWIO_RDP	0x10
#define PCNET32_DWIO_RAP	0x14
#define PCNET32_DWIO_RESET	0x18
#define PCNET32_DWIO_BDP	0x1C

#define PCNET32_TOTAL_SIZE	0x20

#define CSR0		0
#define CSR0_INIT	0x1
#define CSR0_START	0x2
#define CSR0_STOP	0x4
#define CSR0_TXPOLL	0x8
#define CSR0_INTEN	0x40
#define CSR0_IDON	0x0100
#define CSR0_NORMAL	(CSR0_START | CSR0_INTEN)
#define PCNET32_INIT_LOW	1
#define PCNET32_INIT_HIGH	2
#define CSR3		3
#define CSR4		4
#define CSR5		5
#define CSR5_SUSPEND	0x0001
#define CSR15		15
#define PCNET32_MC_FILTER	8

#define PCNET32_79C970A	0x2621

/* The PCNET32 Rx and Tx ring descriptors. */
struct pcnet32_rx_head {
	__le32	base;
	__le16	buf_length;	/* two`s complement of length */
	__le16	status;
	__le32	msg_length;
	__le32	reserved;
};

struct pcnet32_tx_head {
	__le32	base;
	__le16	length;		/* two`s complement of length */
	__le16	status;
	__le32	misc;
	__le32	reserved;
};

/* The PCNET32 32-Bit initialization block, described in databook. */
struct pcnet32_init_block {
	__le16	mode;
	__le16	tlen_rlen;
	u8	phys_addr[6];
	__le16	reserved;
	__le32	filter[2];
	/* Receive and transmit ring base, along with extra bits. */
	__le32	rx_ring;
	__le32	tx_ring;
};

/* PCnet32 access functions */
struct pcnet32_access {
	u16	(*read_csr) (unsigned long, int);
	void	(*write_csr) (unsigned long, int, u16);
	u16	(*read_bcr) (unsigned long, int);
	void	(*write_bcr) (unsigned long, int, u16);
	u16	(*read_rap) (unsigned long);
	void	(*write_rap) (unsigned long, u16);
	void	(*reset) (unsigned long);
};

/*
 * The first field of pcnet32_private is read by the ethernet device
 * so the structure should be allocated using pci_alloc_consistent().
 */
struct pcnet32_private {
	struct pcnet32_init_block *init_block;
	/* The Tx and Rx ring entries must be aligned on 16-byte boundaries in 32bit mode. */
	struct pcnet32_rx_head	*rx_ring;
	struct pcnet32_tx_head	*tx_ring;
	dma_addr_t		init_dma_addr;/* DMA address of beginning of the init block,
				   returned by pci_alloc_consistent */
	struct pci_dev		*pci_dev;
	const char		*name;
	/* The saved address of a sent-in-place packet/buffer, for skfree(). */
	struct sk_buff		**tx_skbuff;
	struct sk_buff		**rx_skbuff;
	dma_addr_t		*tx_dma_addr;
	dma_addr_t		*rx_dma_addr;
	const struct pcnet32_access *a;
	spinlock_t		lock;		/* Guard lock */
	unsigned int		cur_rx, cur_tx;	/* The next free ring entry */
	unsigned int		rx_ring_size;	/* current rx ring size */
	unsigned int		tx_ring_size;	/* current tx ring size */
	unsigned int		rx_mod_mask;	/* rx ring modular mask */
	unsigned int		tx_mod_mask;	/* tx ring modular mask */
	unsigned short		rx_len_bits;
	unsigned short		tx_len_bits;
	dma_addr_t		rx_ring_dma_addr;
	dma_addr_t		tx_ring_dma_addr;
	unsigned int		dirty_rx,	/* ring entries to be freed. */
				dirty_tx;

	struct net_device	*dev;
	struct napi_struct	napi;
	char			tx_full;
	char			phycount;	/* number of phys found */
	int			options;
	unsigned int		shared_irq:1,	/* shared irq possible */
				dxsuflo:1,   /* disable transmit stop on uflo */
				mii:1;		/* mii port available */
	struct net_device	*next;
	struct mii_if_info	mii_if;
	struct timer_list	watchdog_timer;
	u32			msg_enable;	/* debug message level */

	/* each bit indicates an available PHY */
	u32			phymask;
	unsigned short		chip_version;	/* which variant this is */

	/* saved registers during ethtool blink */
	u16 			save_regs[4];
};

static int pcnet32_probe_pci(struct pci_dev *, const struct pci_device_id *);
static int pcnet32_probe1(unsigned long, int, struct pci_dev *);
static int pcnet32_open(struct net_device *);
static int pcnet32_init_ring(struct net_device *);
static netdev_tx_t pcnet32_start_xmit(struct sk_buff *,
				      struct net_device *);
static void pcnet32_tx_timeout(struct net_device *dev);
static irqreturn_t pcnet32_interrupt(int, void *);
static int pcnet32_close(struct net_device *);
static struct net_device_stats *pcnet32_get_stats(struct net_device *);
static void pcnet32_load_multicast(struct net_device *dev);
static void pcnet32_set_multicast_list(struct net_device *);
static int pcnet32_ioctl(struct net_device *, struct ifreq *, int);
static void pcnet32_watchdog(struct net_device *);
static int mdio_read(struct net_device *dev, int phy_id, int reg_num);
static void mdio_write(struct net_device *dev, int phy_id, int reg_num,
		       int val);
static void pcnet32_restart(struct net_device *dev, unsigned int csr0_bits);
static void pcnet32_ethtool_test(struct net_device *dev,
				 struct ethtool_test *eth_test, u64 * data);
static int pcnet32_loopback_test(struct net_device *dev, uint64_t * data1);
static int pcnet32_get_regs_len(struct net_device *dev);
static void pcnet32_get_regs(struct net_device *dev, struct ethtool_regs *regs,
			     void *ptr);
static void pcnet32_purge_tx_ring(struct net_device *dev);
static int pcnet32_alloc_ring(struct net_device *dev, const char *name);
static void pcnet32_free_ring(struct net_device *dev);
static void pcnet32_check_media(struct net_device *dev, int verbose);

static u16 pcnet32_wio_read_csr(unsigned long addr, int index)
{
	outw(index, addr + PCNET32_WIO_RAP);
	return inw(addr + PCNET32_WIO_RDP);
}

static void pcnet32_wio_write_csr(unsigned long addr, int index, u16 val)
{
	outw(index, addr + PCNET32_WIO_RAP);
	outw(val, addr + PCNET32_WIO_RDP);
}

static u16 pcnet32_wio_read_bcr(unsigned long addr, int index)
{
	outw(index, addr + PCNET32_WIO_RAP);
	return inw(addr + PCNET32_WIO_BDP);
}

static void pcnet32_wio_write_bcr(unsigned long addr, int index, u16 val)
{
	outw(index, addr + PCNET32_WIO_RAP);
	outw(val, addr + PCNET32_WIO_BDP);
}

static u16 pcnet32_wio_read_rap(unsigned long addr)
{
	return inw(addr + PCNET32_WIO_RAP);
}

static void pcnet32_wio_write_rap(unsigned long addr, u16 val)
{
	outw(val, addr + PCNET32_WIO_RAP);
}

static void pcnet32_wio_reset(unsigned long addr)
{
	inw(addr + PCNET32_WIO_RESET);
}

static int pcnet32_wio_check(unsigned long addr)
{
	outw(88, addr + PCNET32_WIO_RAP);
	return inw(addr + PCNET32_WIO_RAP) == 88;
}

static const struct pcnet32_access pcnet32_wio = {
	.read_csr = pcnet32_wio_read_csr,
	.write_csr = pcnet32_wio_write_csr,
	.read_bcr = pcnet32_wio_read_bcr,
	.write_bcr = pcnet32_wio_write_bcr,
	.read_rap = pcnet32_wio_read_rap,
	.write_rap = pcnet32_wio_write_rap,
	.reset = pcnet32_wio_reset
};

static u16 pcnet32_dwio_read_csr(unsigned long addr, int index)
{
	outl(index, addr + PCNET32_DWIO_RAP);
	return inl(addr + PCNET32_DWIO_RDP) & 0xffff;
}

static void pcnet32_dwio_write_csr(unsigned long addr, int index, u16 val)
{
	outl(index, addr + PCNET32_DWIO_RAP);
	outl(val, addr + PCNET32_DWIO_RDP);
}

static u16 pcnet32_dwio_read_bcr(unsigned long addr, int index)
{
	outl(index, addr + PCNET32_DWIO_RAP);
	return inl(addr + PCNET32_DWIO_BDP) & 0xffff;
}

static void pcnet32_dwio_write_bcr(unsigned long addr, int index, u16 val)
{
	outl(index, addr + PCNET32_DWIO_RAP);
	outl(val, addr + PCNET32_DWIO_BDP);
}

static u16 pcnet32_dwio_read_rap(unsigned long addr)
{
	return inl(addr + PCNET32_DWIO_RAP) & 0xffff;
}

static void pcnet32_dwio_write_rap(unsigned long addr, u16 val)
{
	outl(val, addr + PCNET32_DWIO_RAP);
}

static void pcnet32_dwio_reset(unsigned long addr)
{
	inl(addr + PCNET32_DWIO_RESET);
}

static int pcnet32_dwio_check(unsigned long addr)
{
	outl(88, addr + PCNET32_DWIO_RAP);
	return (inl(addr + PCNET32_DWIO_RAP) & 0xffff) == 88;
}

static const struct pcnet32_access pcnet32_dwio = {
	.read_csr = pcnet32_dwio_read_csr,
	.write_csr = pcnet32_dwio_write_csr,
	.read_bcr = pcnet32_dwio_read_bcr,
	.write_bcr = pcnet32_dwio_write_bcr,
	.read_rap = pcnet32_dwio_read_rap,
	.write_rap = pcnet32_dwio_write_rap,
	.reset = pcnet32_dwio_reset
};

static void pcnet32_netif_stop(struct net_device *dev)
{
	struct pcnet32_private *lp = netdev_priv(dev);

	dev->trans_start = jiffies; /* prevent tx timeout */
	napi_disable(&lp->napi);
	netif_tx_disable(dev);
}

static void pcnet32_netif_start(struct net_device *dev)
{
	struct pcnet32_private *lp = netdev_priv(dev);
	ulong ioaddr = dev->base_addr;
	u16 val;

	netif_wake_queue(dev);
	val = lp->a->read_csr(ioaddr, CSR3);
	val &= 0x00ff;
	lp->a->write_csr(ioaddr, CSR3, val);
	napi_enable(&lp->napi);
}

/*
 * Allocate space for the new sized tx ring.
 * Free old resources
 * Save new resources.
 * Any failure keeps old resources.
 * Must be called with lp->lock held.
 */
static void pcnet32_realloc_tx_ring(struct net_device *dev,
				    struct pcnet32_private *lp,
				    unsigned int size)
{
	dma_addr_t new_ring_dma_addr;
	dma_addr_t *new_dma_addr_list;
	struct pcnet32_tx_head *new_tx_ring;
	struct sk_buff **new_skb_list;
	unsigned int entries = BIT(size);

	pcnet32_purge_tx_ring(dev);

	new_tx_ring =
		pci_zalloc_consistent(lp->pci_dev,
				      sizeof(struct pcnet32_tx_head) * entries,
				      &new_ring_dma_addr);
	if (new_tx_ring == NULL)
		return;

	new_dma_addr_list = kcalloc(entries, sizeof(dma_addr_t), GFP_ATOMIC);
	if (!new_dma_addr_list)
		goto free_new_tx_ring;

	new_skb_list = kcalloc(entries, sizeof(struct sk_buff *), GFP_ATOMIC);
	if (!new_skb_list)
		goto free_new_lists;

	kfree(lp->tx_skbuff);
	kfree(lp->tx_dma_addr);
	pci_free_consistent(lp->pci_dev,
			    sizeof(struct pcnet32_tx_head) * lp->tx_ring_size,
			    lp->tx_ring, lp->tx_ring_dma_addr);

	lp->tx_ring_size = entries;
	lp->tx_mod_mask = lp->tx_ring_size - 1;
	lp->tx_len_bits = (size << 12);
	lp->tx_ring = new_tx_ring;
	lp->tx_ring_dma_addr = new_ring_dma_addr;
	lp->tx_dma_addr = new_dma_addr_list;
	lp->tx_skbuff = new_skb_list;
	return;

free_new_lists:
	kfree(new_dma_addr_list);
free_new_tx_ring:
	pci_free_consistent(lp->pci_dev,
			    sizeof(struct pcnet32_tx_head) * entries,
			    new_tx_ring,
			    new_ring_dma_addr);
}

/*
 * Allocate space for the new sized rx ring.
 * Re-use old receive buffers.
 *   alloc extra buffers
 *   free unneeded buffers
 *   free unneeded buffers
 * Save new resources.
 * Any failure keeps old resources.
 * Must be called with lp->lock held.
 */
static void pcnet32_realloc_rx_ring(struct net_device *dev,
				    struct pcnet32_private *lp,
				    unsigned int size)
{
	dma_addr_t new_ring_dma_addr;
	dma_addr_t *new_dma_addr_list;
	struct pcnet32_rx_head *new_rx_ring;
	struct sk_buff **new_skb_list;
	int new, overlap;
	unsigned int entries = BIT(size);

	new_rx_ring =
		pci_zalloc_consistent(lp->pci_dev,
				      sizeof(struct pcnet32_rx_head) * entries,
				      &new_ring_dma_addr);
	if (new_rx_ring == NULL)
		return;

	new_dma_addr_list = kcalloc(entries, sizeof(dma_addr_t), GFP_ATOMIC);
	if (!new_dma_addr_list)
		goto free_new_rx_ring;

	new_skb_list = kcalloc(entries, sizeof(struct sk_buff *), GFP_ATOMIC);
	if (!new_skb_list)
		goto free_new_lists;

	/* first copy the current receive buffers */
	overlap = min(entries, lp->rx_ring_size);
	for (new = 0; new < overlap; new++) {
		new_rx_ring[new] = lp->rx_ring[new];
		new_dma_addr_list[new] = lp->rx_dma_addr[new];
		new_skb_list[new] = lp->rx_skbuff[new];
	}
	/* now allocate any new buffers needed */
	for (; new < entries; new++) {
		struct sk_buff *rx_skbuff;
		new_skb_list[new] = netdev_alloc_skb(dev, PKT_BUF_SKB);
		rx_skbuff = new_skb_list[new];
		if (!rx_skbuff) {
			/* keep the original lists and buffers */
			netif_err(lp, drv, dev, "%s netdev_alloc_skb failed\n",
				  __func__);
			goto free_all_new;
		}
		skb_reserve(rx_skbuff, NET_IP_ALIGN);

		new_dma_addr_list[new] =
			    pci_map_single(lp->pci_dev, rx_skbuff->data,
					   PKT_BUF_SIZE, PCI_DMA_FROMDEVICE);
		if (pci_dma_mapping_error(lp->pci_dev,
					  new_dma_addr_list[new])) {
			netif_err(lp, drv, dev, "%s dma mapping failed\n",
				  __func__);
			dev_kfree_skb(new_skb_list[new]);
			goto free_all_new;
		}
		new_rx_ring[new].base = cpu_to_le32(new_dma_addr_list[new]);
		new_rx_ring[new].buf_length = cpu_to_le16(NEG_BUF_SIZE);
		new_rx_ring[new].status = cpu_to_le16(0x8000);
	}
	/* and free any unneeded buffers */
	for (; new < lp->rx_ring_size; new++) {
		if (lp->rx_skbuff[new]) {
			if (!pci_dma_mapping_error(lp->pci_dev,
						   lp->rx_dma_addr[new]))
				pci_unmap_single(lp->pci_dev,
						 lp->rx_dma_addr[new],
						 PKT_BUF_SIZE,
						 PCI_DMA_FROMDEVICE);
			dev_kfree_skb(lp->rx_skbuff[new]);
		}
	}

	kfree(lp->rx_skbuff);
	kfree(lp->rx_dma_addr);
	pci_free_consistent(lp->pci_dev,
			    sizeof(struct pcnet32_rx_head) *
			    lp->rx_ring_size, lp->rx_ring,
			    lp->rx_ring_dma_addr);

	lp->rx_ring_size = entries;
	lp->rx_mod_mask = lp->rx_ring_size - 1;
	lp->rx_len_bits = (size << 4);
	lp->rx_ring = new_rx_ring;
	lp->rx_ring_dma_addr = new_ring_dma_addr;
	lp->rx_dma_addr = new_dma_addr_list;
	lp->rx_skbuff = new_skb_list;
	return;

free_all_new:
	while (--new >= lp->rx_ring_size) {
		if (new_skb_list[new]) {
			if (!pci_dma_mapping_error(lp->pci_dev,
						   new_dma_addr_list[new]))
				pci_unmap_single(lp->pci_dev,
						 new_dma_addr_list[new],
						 PKT_BUF_SIZE,
						 PCI_DMA_FROMDEVICE);
			dev_kfree_skb(new_skb_list[new]);
		}
	}
	kfree(new_skb_list);
free_new_lists:
	kfree(new_dma_addr_list);
free_new_rx_ring:
	pci_free_consistent(lp->pci_dev,
			    sizeof(struct pcnet32_rx_head) * entries,
			    new_rx_ring,
			    new_ring_dma_addr);
}

static void pcnet32_purge_rx_ring(struct net_device *dev)
{
	struct pcnet32_private *lp = netdev_priv(dev);
	int i;

	/* free all allocated skbuffs */
	for (i = 0; i < lp->rx_ring_size; i++) {
		lp->rx_ring[i].status = 0;	/* CPU owns buffer */
		wmb();		/* Make sure adapter sees owner change */
		if (lp->rx_skbuff[i]) {
			if (!pci_dma_mapping_error(lp->pci_dev,
						   lp->rx_dma_addr[i]))
				pci_unmap_single(lp->pci_dev,
						 lp->rx_dma_addr[i],
						 PKT_BUF_SIZE,
						 PCI_DMA_FROMDEVICE);
			dev_kfree_skb_any(lp->rx_skbuff[i]);
		}
		lp->rx_skbuff[i] = NULL;
		lp->rx_dma_addr[i] = 0;
	}
}

#ifdef CONFIG_NET_POLL_CONTROLLER
static void pcnet32_poll_controller(struct net_device *dev)
{
	disable_irq(dev->irq);
	pcnet32_interrupt(0, dev);
	enable_irq(dev->irq);
}
#endif

static int pcnet32_get_settings(struct net_device *dev, struct ethtool_cmd *cmd)
{
	struct pcnet32_private *lp = netdev_priv(dev);
	unsigned long flags;
	int r = -EOPNOTSUPP;

	if (lp->mii) {
		spin_lock_irqsave(&lp->lock, flags);
		mii_ethtool_gset(&lp->mii_if, cmd);
		spin_unlock_irqrestore(&lp->lock, flags);
		r = 0;
	}
	return r;
}

static int pcnet32_set_settings(struct net_device *dev, struct ethtool_cmd *cmd)
{
	struct pcnet32_private *lp = netdev_priv(dev);
	unsigned long flags;
	int r = -EOPNOTSUPP;

	if (lp->mii) {
		spin_lock_irqsave(&lp->lock, flags);
		r = mii_ethtool_sset(&lp->mii_if, cmd);
		spin_unlock_irqrestore(&lp->lock, flags);
	}
	return r;
}

static void pcnet32_get_drvinfo(struct net_device *dev,
				struct ethtool_drvinfo *info)
{
	struct pcnet32_private *lp = netdev_priv(dev);

	strlcpy(info->driver, DRV_NAME, sizeof(info->driver));
	strlcpy(info->version, DRV_VERSION, sizeof(info->version));
	if (lp->pci_dev)
		strlcpy(info->bus_info, pci_name(lp->pci_dev),
			sizeof(info->bus_info));
	else
		snprintf(info->bus_info, sizeof(info->bus_info),
			"VLB 0x%lx", dev->base_addr);
}

static u32 pcnet32_get_link(struct net_device *dev)
{
	struct pcnet32_private *lp = netdev_priv(dev);
	unsigned long flags;
	int r;

	spin_lock_irqsave(&lp->lock, flags);
	if (lp->mii) {
		r = mii_link_ok(&lp->mii_if);
	} else if (lp->chip_version >= PCNET32_79C970A) {
		ulong ioaddr = dev->base_addr;	/* card base I/O address */
		r = (lp->a->read_bcr(ioaddr, 4) != 0xc0);
	} else {	/* can not detect link on really old chips */
		r = 1;
	}
	spin_unlock_irqrestore(&lp->lock, flags);

	return r;
}

static u32 pcnet32_get_msglevel(struct net_device *dev)
{
	struct pcnet32_private *lp = netdev_priv(dev);
	return lp->msg_enable;
}

static void pcnet32_set_msglevel(struct net_device *dev, u32 value)
{
	struct pcnet32_private *lp = netdev_priv(dev);
	lp->msg_enable = value;
}

static int pcnet32_nway_reset(struct net_device *dev)
{
	struct pcnet32_private *lp = netdev_priv(dev);
	unsigned long flags;
	int r = -EOPNOTSUPP;

	if (lp->mii) {
		spin_lock_irqsave(&lp->lock, flags);
		r = mii_nway_restart(&lp->mii_if);
		spin_unlock_irqrestore(&lp->lock, flags);
	}
	return r;
}

static void pcnet32_get_ringparam(struct net_device *dev,
				  struct ethtool_ringparam *ering)
{
	struct pcnet32_private *lp = netdev_priv(dev);

	ering->tx_max_pending = TX_MAX_RING_SIZE;
	ering->tx_pending = lp->tx_ring_size;
	ering->rx_max_pending = RX_MAX_RING_SIZE;
	ering->rx_pending = lp->rx_ring_size;
}

static int pcnet32_set_ringparam(struct net_device *dev,
				 struct ethtool_ringparam *ering)
{
	struct pcnet32_private *lp = netdev_priv(dev);
	unsigned long flags;
	unsigned int size;
	ulong ioaddr = dev->base_addr;
	int i;

	if (ering->rx_mini_pending || ering->rx_jumbo_pending)
		return -EINVAL;

	if (netif_running(dev))
		pcnet32_netif_stop(dev);

	spin_lock_irqsave(&lp->lock, flags);
	lp->a->write_csr(ioaddr, CSR0, CSR0_STOP);	/* stop the chip */

	size = min(ering->tx_pending, (unsigned int)TX_MAX_RING_SIZE);

	/* set the minimum ring size to 4, to allow the loopback test to work
	 * unchanged.
	 */
	for (i = 2; i <= PCNET32_LOG_MAX_TX_BUFFERS; i++) {
		if (size <= (1 << i))
			break;
	}
	if ((1 << i) != lp->tx_ring_size)
		pcnet32_realloc_tx_ring(dev, lp, i);

	size = min(ering->rx_pending, (unsigned int)RX_MAX_RING_SIZE);
	for (i = 2; i <= PCNET32_LOG_MAX_RX_BUFFERS; i++) {
		if (size <= (1 << i))
			break;
	}
	if ((1 << i) != lp->rx_ring_size)
		pcnet32_realloc_rx_ring(dev, lp, i);

	lp->napi.weight = lp->rx_ring_size / 2;

	if (netif_running(dev)) {
		pcnet32_netif_start(dev);
		pcnet32_restart(dev, CSR0_NORMAL);
	}

	spin_unlock_irqrestore(&lp->lock, flags);

	netif_info(lp, drv, dev, "Ring Param Settings: RX: %d, TX: %d\n",
		   lp->rx_ring_size, lp->tx_ring_size);

	return 0;
}

static void pcnet32_get_strings(struct net_device *dev, u32 stringset,
				u8 *data)
{
	memcpy(data, pcnet32_gstrings_test, sizeof(pcnet32_gstrings_test));
}

static int pcnet32_get_sset_count(struct net_device *dev, int sset)
{
	switch (sset) {
	case ETH_SS_TEST:
		return PCNET32_TEST_LEN;
	default:
		return -EOPNOTSUPP;
	}
}

static void pcnet32_ethtool_test(struct net_device *dev,
				 struct ethtool_test *test, u64 * data)
{
	struct pcnet32_private *lp = netdev_priv(dev);
	int rc;

	if (test->flags == ETH_TEST_FL_OFFLINE) {
		rc = pcnet32_loopback_test(dev, data);
		if (rc) {
			netif_printk(lp, hw, KERN_DEBUG, dev,
				     "Loopback test failed\n");
			test->flags |= ETH_TEST_FL_FAILED;
		} else
			netif_printk(lp, hw, KERN_DEBUG, dev,
				     "Loopback test passed\n");
	} else
		netif_printk(lp, hw, KERN_DEBUG, dev,
			     "No tests to run (specify 'Offline' on ethtool)\n");
}				/* end pcnet32_ethtool_test */

static int pcnet32_loopback_test(struct net_device *dev, uint64_t * data1)
{
	struct pcnet32_private *lp = netdev_priv(dev);
	const struct pcnet32_access *a = lp->a;	/* access to registers */
	ulong ioaddr = dev->base_addr;	/* card base I/O address */
	struct sk_buff *skb;	/* sk buff */
	int x, i;		/* counters */
	int numbuffs = 4;	/* number of TX/RX buffers and descs */
	u16 status = 0x8300;	/* TX ring status */
	__le16 teststatus;	/* test of ring status */
	int rc;			/* return code */
	int size;		/* size of packets */
	unsigned char *packet;	/* source packet data */
	static const int data_len = 60;	/* length of source packets */
	unsigned long flags;
	unsigned long ticks;

	rc = 1;			/* default to fail */

	if (netif_running(dev))
		pcnet32_netif_stop(dev);

	spin_lock_irqsave(&lp->lock, flags);
	lp->a->write_csr(ioaddr, CSR0, CSR0_STOP);	/* stop the chip */

	numbuffs = min(numbuffs, (int)min(lp->rx_ring_size, lp->tx_ring_size));

	/* Reset the PCNET32 */
	lp->a->reset(ioaddr);
	lp->a->write_csr(ioaddr, CSR4, 0x0915);	/* auto tx pad */

	/* switch pcnet32 to 32bit mode */
	lp->a->write_bcr(ioaddr, 20, 2);

	/* purge & init rings but don't actually restart */
	pcnet32_restart(dev, 0x0000);

	lp->a->write_csr(ioaddr, CSR0, CSR0_STOP);	/* Set STOP bit */

	/* Initialize Transmit buffers. */
	size = data_len + 15;
	for (x = 0; x < numbuffs; x++) {
		skb = netdev_alloc_skb(dev, size);
		if (!skb) {
			netif_printk(lp, hw, KERN_DEBUG, dev,
				     "Cannot allocate skb at line: %d!\n",
				     __LINE__);
			goto clean_up;
		}
		packet = skb->data;
		skb_put(skb, size);	/* create space for data */
		lp->tx_skbuff[x] = skb;
		lp->tx_ring[x].length = cpu_to_le16(-skb->len);
		lp->tx_ring[x].misc = 0;

		/* put DA and SA into the skb */
		for (i = 0; i < 6; i++)
			*packet++ = dev->dev_addr[i];
		for (i = 0; i < 6; i++)
			*packet++ = dev->dev_addr[i];
		/* type */
		*packet++ = 0x08;
		*packet++ = 0x06;
		/* packet number */
		*packet++ = x;
		/* fill packet with data */
		for (i = 0; i < data_len; i++)
			*packet++ = i;

		lp->tx_dma_addr[x] =
			pci_map_single(lp->pci_dev, skb->data, skb->len,
				       PCI_DMA_TODEVICE);
		if (pci_dma_mapping_error(lp->pci_dev, lp->tx_dma_addr[x])) {
			netif_printk(lp, hw, KERN_DEBUG, dev,
				     "DMA mapping error at line: %d!\n",
				     __LINE__);
			goto clean_up;
		}
		lp->tx_ring[x].base = cpu_to_le32(lp->tx_dma_addr[x]);
		wmb();	/* Make sure owner changes after all others are visible */
		lp->tx_ring[x].status = cpu_to_le16(status);
	}

	x = a->read_bcr(ioaddr, 32);	/* set internal loopback in BCR32 */
	a->write_bcr(ioaddr, 32, x | 0x0002);

	/* set int loopback in CSR15 */
	x = a->read_csr(ioaddr, CSR15) & 0xfffc;
	lp->a->write_csr(ioaddr, CSR15, x | 0x0044);

	teststatus = cpu_to_le16(0x8000);
	lp->a->write_csr(ioaddr, CSR0, CSR0_START);	/* Set STRT bit */

	/* Check status of descriptors */
	for (x = 0; x < numbuffs; x++) {
		ticks = 0;
		rmb();
		while ((lp->rx_ring[x].status & teststatus) && (ticks < 200)) {
			spin_unlock_irqrestore(&lp->lock, flags);
			msleep(1);
			spin_lock_irqsave(&lp->lock, flags);
			rmb();
			ticks++;
		}
		if (ticks == 200) {
			netif_err(lp, hw, dev, "Desc %d failed to reset!\n", x);
			break;
		}
	}

	lp->a->write_csr(ioaddr, CSR0, CSR0_STOP);	/* Set STOP bit */
	wmb();
	if (netif_msg_hw(lp) && netif_msg_pktdata(lp)) {
		netdev_printk(KERN_DEBUG, dev, "RX loopback packets:\n");

		for (x = 0; x < numbuffs; x++) {
			netdev_printk(KERN_DEBUG, dev, "Packet %d: ", x);
			skb = lp->rx_skbuff[x];
			for (i = 0; i < size; i++)
				pr_cont(" %02x", *(skb->data + i));
			pr_cont("\n");
		}
	}

	x = 0;
	rc = 0;
	while (x < numbuffs && !rc) {
		skb = lp->rx_skbuff[x];
		packet = lp->tx_skbuff[x]->data;
		for (i = 0; i < size; i++) {
			if (*(skb->data + i) != packet[i]) {
				netif_printk(lp, hw, KERN_DEBUG, dev,
					     "Error in compare! %2x - %02x %02x\n",
					     i, *(skb->data + i), packet[i]);
				rc = 1;
				break;
			}
		}
		x++;
	}

clean_up:
	*data1 = rc;
	pcnet32_purge_tx_ring(dev);

	x = a->read_csr(ioaddr, CSR15);
	a->write_csr(ioaddr, CSR15, (x & ~0x0044));	/* reset bits 6 and 2 */

	x = a->read_bcr(ioaddr, 32);	/* reset internal loopback */
	a->write_bcr(ioaddr, 32, (x & ~0x0002));

	if (netif_running(dev)) {
		pcnet32_netif_start(dev);
		pcnet32_restart(dev, CSR0_NORMAL);
	} else {
		pcnet32_purge_rx_ring(dev);
		lp->a->write_bcr(ioaddr, 20, 4);	/* return to 16bit mode */
	}
	spin_unlock_irqrestore(&lp->lock, flags);

	return rc;
}				/* end pcnet32_loopback_test  */

static int pcnet32_set_phys_id(struct net_device *dev,
			       enum ethtool_phys_id_state state)
{
	struct pcnet32_private *lp = netdev_priv(dev);
	const struct pcnet32_access *a = lp->a;
	ulong ioaddr = dev->base_addr;
	unsigned long flags;
	int i;

	switch (state) {
	case ETHTOOL_ID_ACTIVE:
		/* Save the current value of the bcrs */
		spin_lock_irqsave(&lp->lock, flags);
		for (i = 4; i < 8; i++)
			lp->save_regs[i - 4] = a->read_bcr(ioaddr, i);
		spin_unlock_irqrestore(&lp->lock, flags);
		return 2;	/* cycle on/off twice per second */

	case ETHTOOL_ID_ON:
	case ETHTOOL_ID_OFF:
		/* Blink the led */
		spin_lock_irqsave(&lp->lock, flags);
		for (i = 4; i < 8; i++)
			a->write_bcr(ioaddr, i, a->read_bcr(ioaddr, i) ^ 0x4000);
		spin_unlock_irqrestore(&lp->lock, flags);
		break;

	case ETHTOOL_ID_INACTIVE:
		/* Restore the original value of the bcrs */
		spin_lock_irqsave(&lp->lock, flags);
		for (i = 4; i < 8; i++)
			a->write_bcr(ioaddr, i, lp->save_regs[i - 4]);
		spin_unlock_irqrestore(&lp->lock, flags);
	}
	return 0;
}

/*
 * lp->lock must be held.
 */
static int pcnet32_suspend(struct net_device *dev, unsigned long *flags,
		int can_sleep)
{
	int csr5;
	struct pcnet32_private *lp = netdev_priv(dev);
	const struct pcnet32_access *a = lp->a;
	ulong ioaddr = dev->base_addr;
	int ticks;

	/* really old chips have to be stopped. */
	if (lp->chip_version < PCNET32_79C970A)
		return 0;

	/* set SUSPEND (SPND) - CSR5 bit 0 */
	csr5 = a->read_csr(ioaddr, CSR5);
	a->write_csr(ioaddr, CSR5, csr5 | CSR5_SUSPEND);

	/* poll waiting for bit to be set */
	ticks = 0;
	while (!(a->read_csr(ioaddr, CSR5) & CSR5_SUSPEND)) {
		spin_unlock_irqrestore(&lp->lock, *flags);
		if (can_sleep)
			msleep(1);
		else
			mdelay(1);
		spin_lock_irqsave(&lp->lock, *flags);
		ticks++;
		if (ticks > 200) {
			netif_printk(lp, hw, KERN_DEBUG, dev,
				     "Error getting into suspend!\n");
			return 0;
		}
	}
	return 1;
}

/*
 * process one receive descriptor entry
 */

static void pcnet32_rx_entry(struct net_device *dev,
			     struct pcnet32_private *lp,
			     struct pcnet32_rx_head *rxp,
			     int entry)
{
	int status = (short)le16_to_cpu(rxp->status) >> 8;
	int rx_in_place = 0;
	struct sk_buff *skb;
	short pkt_len;

	if (status != 0x03) {	/* There was an error. */
		/*
		 * There is a tricky error noted by John Murphy,
		 * <murf@perftech.com> to Russ Nelson: Even with full-sized
		 * buffers it's possible for a jabber packet to use two
		 * buffers, with only the last correctly noting the error.
		 */
		if (status & 0x01)	/* Only count a general error at the */
			dev->stats.rx_errors++;	/* end of a packet. */
		if (status & 0x20)
			dev->stats.rx_frame_errors++;
		if (status & 0x10)
			dev->stats.rx_over_errors++;
		if (status & 0x08)
			dev->stats.rx_crc_errors++;
		if (status & 0x04)
			dev->stats.rx_fifo_errors++;
		return;
	}

	pkt_len = (le32_to_cpu(rxp->msg_length) & 0xfff) - 4;

	/* Discard oversize frames. */
	if (unlikely(pkt_len > PKT_BUF_SIZE)) {
		netif_err(lp, drv, dev, "Impossible packet size %d!\n",
			  pkt_len);
		dev->stats.rx_errors++;
		return;
	}
	if (pkt_len < 60) {
		netif_err(lp, rx_err, dev, "Runt packet!\n");
		dev->stats.rx_errors++;
		return;
	}

	if (pkt_len > rx_copybreak) {
		struct sk_buff *newskb;
		dma_addr_t new_dma_addr;

		newskb = netdev_alloc_skb(dev, PKT_BUF_SKB);
		/*
		 * map the new buffer, if mapping fails, drop the packet and
		 * reuse the old buffer
		 */
		if (newskb) {
			skb_reserve(newskb, NET_IP_ALIGN);
			new_dma_addr = pci_map_single(lp->pci_dev,
						      newskb->data,
						      PKT_BUF_SIZE,
						      PCI_DMA_FROMDEVICE);
			if (pci_dma_mapping_error(lp->pci_dev, new_dma_addr)) {
				netif_err(lp, rx_err, dev,
					  "DMA mapping error.\n");
				dev_kfree_skb(newskb);
				skb = NULL;
			} else {
				skb = lp->rx_skbuff[entry];
				pci_unmap_single(lp->pci_dev,
						 lp->rx_dma_addr[entry],
						 PKT_BUF_SIZE,
						 PCI_DMA_FROMDEVICE);
				skb_put(skb, pkt_len);
				lp->rx_skbuff[entry] = newskb;
				lp->rx_dma_addr[entry] = new_dma_addr;
				rxp->base = cpu_to_le32(new_dma_addr);
				rx_in_place = 1;
			}
		} else
			skb = NULL;
	} else
		skb = netdev_alloc_skb(dev, pkt_len + NET_IP_ALIGN);

	if (skb == NULL) {
		dev->stats.rx_dropped++;
		return;
	}
	if (!rx_in_place) {
		skb_reserve(skb, NET_IP_ALIGN);
		skb_put(skb, pkt_len);	/* Make room */
		pci_dma_sync_single_for_cpu(lp->pci_dev,
					    lp->rx_dma_addr[entry],
					    pkt_len,
					    PCI_DMA_FROMDEVICE);
		skb_copy_to_linear_data(skb,
				 (unsigned char *)(lp->rx_skbuff[entry]->data),
				 pkt_len);
		pci_dma_sync_single_for_device(lp->pci_dev,
					       lp->rx_dma_addr[entry],
					       pkt_len,
					       PCI_DMA_FROMDEVICE);
	}
	dev->stats.rx_bytes += skb->len;
	skb->protocol = eth_type_trans(skb, dev);
	netif_receive_skb(skb);
	dev->stats.rx_packets++;
}

static int pcnet32_rx(struct net_device *dev, int budget)
{
	struct pcnet32_private *lp = netdev_priv(dev);
	int entry = lp->cur_rx & lp->rx_mod_mask;
	struct pcnet32_rx_head *rxp = &lp->rx_ring[entry];
	int npackets = 0;

	/* If we own the next entry, it's a new packet. Send it up. */
	while (npackets < budget && (short)le16_to_cpu(rxp->status) >= 0) {
		pcnet32_rx_entry(dev, lp, rxp, entry);
		npackets += 1;
		/*
		 * The docs say that the buffer length isn't touched, but Andrew
		 * Boyd of QNX reports that some revs of the 79C965 clear it.
		 */
		rxp->buf_length = cpu_to_le16(NEG_BUF_SIZE);
		wmb();	/* Make sure owner changes after others are visible */
		rxp->status = cpu_to_le16(0x8000);
		entry = (++lp->cur_rx) & lp->rx_mod_mask;
		rxp = &lp->rx_ring[entry];
	}

	return npackets;
}

static int pcnet32_tx(struct net_device *dev)
{
	struct pcnet32_private *lp = netdev_priv(dev);
	unsigned int dirty_tx = lp->dirty_tx;
	int delta;
	int must_restart = 0;

	while (dirty_tx != lp->cur_tx) {
		int entry = dirty_tx & lp->tx_mod_mask;
		int status = (short)le16_to_cpu(lp->tx_ring[entry].status);

		if (status < 0)
			break;	/* It still hasn't been Txed */

		lp->tx_ring[entry].base = 0;

		if (status & 0x4000) {
			/* There was a major error, log it. */
			int err_status = le32_to_cpu(lp->tx_ring[entry].misc);
			dev->stats.tx_errors++;
			netif_err(lp, tx_err, dev,
				  "Tx error status=%04x err_status=%08x\n",
				  status, err_status);
			if (err_status & 0x04000000)
				dev->stats.tx_aborted_errors++;
			if (err_status & 0x08000000)
				dev->stats.tx_carrier_errors++;
			if (err_status & 0x10000000)
				dev->stats.tx_window_errors++;
#ifndef DO_DXSUFLO
			if (err_status & 0x40000000) {
				dev->stats.tx_fifo_errors++;
				/* Ackk!  On FIFO errors the Tx unit is turned off! */
				/* Remove this verbosity later! */
				netif_err(lp, tx_err, dev, "Tx FIFO error!\n");
				must_restart = 1;
			}
#else
			if (err_status & 0x40000000) {
				dev->stats.tx_fifo_errors++;
				if (!lp->dxsuflo) {	/* If controller doesn't recover ... */
					/* Ackk!  On FIFO errors the Tx unit is turned off! */
					/* Remove this verbosity later! */
					netif_err(lp, tx_err, dev, "Tx FIFO error!\n");
					must_restart = 1;
				}
			}
#endif
		} else {
			if (status & 0x1800)
				dev->stats.collisions++;
			dev->stats.tx_packets++;
		}

		/* We must free the original skb */
		if (lp->tx_skbuff[entry]) {
			pci_unmap_single(lp->pci_dev,
					 lp->tx_dma_addr[entry],
					 lp->tx_skbuff[entry]->
					 len, PCI_DMA_TODEVICE);
			dev_kfree_skb_any(lp->tx_skbuff[entry]);
			lp->tx_skbuff[entry] = NULL;
			lp->tx_dma_addr[entry] = 0;
		}
		dirty_tx++;
	}

	delta = (lp->cur_tx - dirty_tx) & (lp->tx_mod_mask + lp->tx_ring_size);
	if (delta > lp->tx_ring_size) {
		netif_err(lp, drv, dev, "out-of-sync dirty pointer, %d vs. %d, full=%d\n",
			  dirty_tx, lp->cur_tx, lp->tx_full);
		dirty_tx += lp->tx_ring_size;
		delta -= lp->tx_ring_size;
	}

	if (lp->tx_full &&
	    netif_queue_stopped(dev) &&
	    delta < lp->tx_ring_size - 2) {
		/* The ring is no longer full, clear tbusy. */
		lp->tx_full = 0;
		netif_wake_queue(dev);
	}
	lp->dirty_tx = dirty_tx;

	return must_restart;
}

static int pcnet32_poll(struct napi_struct *napi, int budget)
{
	struct pcnet32_private *lp = container_of(napi, struct pcnet32_private, napi);
	struct net_device *dev = lp->dev;
	unsigned long ioaddr = dev->base_addr;
	unsigned long flags;
	int work_done;
	u16 val;

	work_done = pcnet32_rx(dev, budget);

	spin_lock_irqsave(&lp->lock, flags);
	if (pcnet32_tx(dev)) {
		/* reset the chip to clear the error condition, then restart */
		lp->a->reset(ioaddr);
		lp->a->write_csr(ioaddr, CSR4, 0x0915);	/* auto tx pad */
		pcnet32_restart(dev, CSR0_START);
		netif_wake_queue(dev);
	}
	spin_unlock_irqrestore(&lp->lock, flags);

	if (work_done < budget) {
		spin_lock_irqsave(&lp->lock, flags);

		__napi_complete(napi);

		/* clear interrupt masks */
		val = lp->a->read_csr(ioaddr, CSR3);
		val &= 0x00ff;
		lp->a->write_csr(ioaddr, CSR3, val);

		/* Set interrupt enable. */
		lp->a->write_csr(ioaddr, CSR0, CSR0_INTEN);

		spin_unlock_irqrestore(&lp->lock, flags);
	}
	return work_done;
}

#define PCNET32_REGS_PER_PHY	32
#define PCNET32_MAX_PHYS	32
static int pcnet32_get_regs_len(struct net_device *dev)
{
	struct pcnet32_private *lp = netdev_priv(dev);
	int j = lp->phycount * PCNET32_REGS_PER_PHY;

	return (PCNET32_NUM_REGS + j) * sizeof(u16);
}

static void pcnet32_get_regs(struct net_device *dev, struct ethtool_regs *regs,
			     void *ptr)
{
	int i, csr0;
	u16 *buff = ptr;
	struct pcnet32_private *lp = netdev_priv(dev);
	const struct pcnet32_access *a = lp->a;
	ulong ioaddr = dev->base_addr;
	unsigned long flags;

	spin_lock_irqsave(&lp->lock, flags);

	csr0 = a->read_csr(ioaddr, CSR0);
	if (!(csr0 & CSR0_STOP))	/* If not stopped */
		pcnet32_suspend(dev, &flags, 1);

	/* read address PROM */
	for (i = 0; i < 16; i += 2)
		*buff++ = inw(ioaddr + i);

	/* read control and status registers */
	for (i = 0; i < 90; i++)
		*buff++ = a->read_csr(ioaddr, i);

	*buff++ = a->read_csr(ioaddr, 112);
	*buff++ = a->read_csr(ioaddr, 114);

	/* read bus configuration registers */
	for (i = 0; i < 30; i++)
		*buff++ = a->read_bcr(ioaddr, i);

	*buff++ = 0;		/* skip bcr30 so as not to hang 79C976 */

	for (i = 31; i < 36; i++)
		*buff++ = a->read_bcr(ioaddr, i);

	/* read mii phy registers */
	if (lp->mii) {
		int j;
		for (j = 0; j < PCNET32_MAX_PHYS; j++) {
			if (lp->phymask & (1 << j)) {
				for (i = 0; i < PCNET32_REGS_PER_PHY; i++) {
					lp->a->write_bcr(ioaddr, 33,
							(j << 5) | i);
					*buff++ = lp->a->read_bcr(ioaddr, 34);
				}
			}
		}
	}

	if (!(csr0 & CSR0_STOP)) {	/* If not stopped */
		int csr5;

		/* clear SUSPEND (SPND) - CSR5 bit 0 */
		csr5 = a->read_csr(ioaddr, CSR5);
		a->write_csr(ioaddr, CSR5, csr5 & (~CSR5_SUSPEND));
	}

	spin_unlock_irqrestore(&lp->lock, flags);
}

static const struct ethtool_ops pcnet32_ethtool_ops = {
	.get_settings		= pcnet32_get_settings,
	.set_settings		= pcnet32_set_settings,
	.get_drvinfo		= pcnet32_get_drvinfo,
	.get_msglevel		= pcnet32_get_msglevel,
	.set_msglevel		= pcnet32_set_msglevel,
	.nway_reset		= pcnet32_nway_reset,
	.get_link		= pcnet32_get_link,
	.get_ringparam		= pcnet32_get_ringparam,
	.set_ringparam		= pcnet32_set_ringparam,
	.get_strings		= pcnet32_get_strings,
	.self_test		= pcnet32_ethtool_test,
	.set_phys_id		= pcnet32_set_phys_id,
	.get_regs_len		= pcnet32_get_regs_len,
	.get_regs		= pcnet32_get_regs,
	.get_sset_count		= pcnet32_get_sset_count,
};

/* only probes for non-PCI devices, the rest are handled by
 * pci_register_driver via pcnet32_probe_pci */

static void pcnet32_probe_vlbus(unsigned int *pcnet32_portlist)
{
	unsigned int *port, ioaddr;

	/* search for PCnet32 VLB cards at known addresses */
	for (port = pcnet32_portlist; (ioaddr = *port); port++) {
		if (request_region
		    (ioaddr, PCNET32_TOTAL_SIZE, "pcnet32_probe_vlbus")) {
			/* check if there is really a pcnet chip on that ioaddr */
			if ((inb(ioaddr + 14) == 0x57) &&
			    (inb(ioaddr + 15) == 0x57)) {
				pcnet32_probe1(ioaddr, 0, NULL);
			} else {
				release_region(ioaddr, PCNET32_TOTAL_SIZE);
			}
		}
	}
}

static int
pcnet32_probe_pci(struct pci_dev *pdev, const struct pci_device_id *ent)
{
	unsigned long ioaddr;
	int err;

	err = pci_enable_device(pdev);
	if (err < 0) {
		if (pcnet32_debug & NETIF_MSG_PROBE)
			pr_err("failed to enable device -- err=%d\n", err);
		return err;
	}
	pci_set_master(pdev);

	ioaddr = pci_resource_start(pdev, 0);
	if (!ioaddr) {
		if (pcnet32_debug & NETIF_MSG_PROBE)
			pr_err("card has no PCI IO resources, aborting\n");
		return -ENODEV;
	}

<<<<<<< HEAD
	if (!pci_set_dma_mask(pdev, PCNET32_DMA_MASK)) {
=======
	err = pci_set_dma_mask(pdev, PCNET32_DMA_MASK);
	if (err) {
>>>>>>> 06a691e6
		if (pcnet32_debug & NETIF_MSG_PROBE)
			pr_err("architecture does not support 32bit PCI busmaster DMA\n");
		return err;
	}
	if (!request_region(ioaddr, PCNET32_TOTAL_SIZE, "pcnet32_probe_pci")) {
		if (pcnet32_debug & NETIF_MSG_PROBE)
			pr_err("io address range already allocated\n");
		return -EBUSY;
	}

	err = pcnet32_probe1(ioaddr, 1, pdev);
	if (err < 0)
		pci_disable_device(pdev);

	return err;
}

static const struct net_device_ops pcnet32_netdev_ops = {
	.ndo_open		= pcnet32_open,
	.ndo_stop 		= pcnet32_close,
	.ndo_start_xmit		= pcnet32_start_xmit,
	.ndo_tx_timeout		= pcnet32_tx_timeout,
	.ndo_get_stats		= pcnet32_get_stats,
	.ndo_set_rx_mode	= pcnet32_set_multicast_list,
	.ndo_do_ioctl		= pcnet32_ioctl,
	.ndo_change_mtu		= eth_change_mtu,
	.ndo_set_mac_address 	= eth_mac_addr,
	.ndo_validate_addr	= eth_validate_addr,
#ifdef CONFIG_NET_POLL_CONTROLLER
	.ndo_poll_controller	= pcnet32_poll_controller,
#endif
};

/* pcnet32_probe1
 *  Called from both pcnet32_probe_vlbus and pcnet_probe_pci.
 *  pdev will be NULL when called from pcnet32_probe_vlbus.
 */
static int
pcnet32_probe1(unsigned long ioaddr, int shared, struct pci_dev *pdev)
{
	struct pcnet32_private *lp;
	int i, media;
	int fdx, mii, fset, dxsuflo, sram;
	int chip_version;
	char *chipname;
	struct net_device *dev;
	const struct pcnet32_access *a = NULL;
	u8 promaddr[ETH_ALEN];
	int ret = -ENODEV;

	/* reset the chip */
	pcnet32_wio_reset(ioaddr);

	/* NOTE: 16-bit check is first, otherwise some older PCnet chips fail */
	if (pcnet32_wio_read_csr(ioaddr, 0) == 4 && pcnet32_wio_check(ioaddr)) {
		a = &pcnet32_wio;
	} else {
		pcnet32_dwio_reset(ioaddr);
		if (pcnet32_dwio_read_csr(ioaddr, 0) == 4 &&
		    pcnet32_dwio_check(ioaddr)) {
			a = &pcnet32_dwio;
		} else {
			if (pcnet32_debug & NETIF_MSG_PROBE)
				pr_err("No access methods\n");
			goto err_release_region;
		}
	}

	chip_version =
	    a->read_csr(ioaddr, 88) | (a->read_csr(ioaddr, 89) << 16);
	if ((pcnet32_debug & NETIF_MSG_PROBE) && (pcnet32_debug & NETIF_MSG_HW))
		pr_info("  PCnet chip version is %#x\n", chip_version);
	if ((chip_version & 0xfff) != 0x003) {
		if (pcnet32_debug & NETIF_MSG_PROBE)
			pr_info("Unsupported chip version\n");
		goto err_release_region;
	}

	/* initialize variables */
	fdx = mii = fset = dxsuflo = sram = 0;
	chip_version = (chip_version >> 12) & 0xffff;

	switch (chip_version) {
	case 0x2420:
		chipname = "PCnet/PCI 79C970";	/* PCI */
		break;
	case 0x2430:
		if (shared)
			chipname = "PCnet/PCI 79C970";	/* 970 gives the wrong chip id back */
		else
			chipname = "PCnet/32 79C965";	/* 486/VL bus */
		break;
	case 0x2621:
		chipname = "PCnet/PCI II 79C970A";	/* PCI */
		fdx = 1;
		break;
	case 0x2623:
		chipname = "PCnet/FAST 79C971";	/* PCI */
		fdx = 1;
		mii = 1;
		fset = 1;
		break;
	case 0x2624:
		chipname = "PCnet/FAST+ 79C972";	/* PCI */
		fdx = 1;
		mii = 1;
		fset = 1;
		break;
	case 0x2625:
		chipname = "PCnet/FAST III 79C973";	/* PCI */
		fdx = 1;
		mii = 1;
		sram = 1;
		break;
	case 0x2626:
		chipname = "PCnet/Home 79C978";	/* PCI */
		fdx = 1;
		/*
		 * This is based on specs published at www.amd.com.  This section
		 * assumes that a card with a 79C978 wants to go into standard
		 * ethernet mode.  The 79C978 can also go into 1Mb HomePNA mode,
		 * and the module option homepna=1 can select this instead.
		 */
		media = a->read_bcr(ioaddr, 49);
		media &= ~3;	/* default to 10Mb ethernet */
		if (cards_found < MAX_UNITS && homepna[cards_found])
			media |= 1;	/* switch to home wiring mode */
		if (pcnet32_debug & NETIF_MSG_PROBE)
			printk(KERN_DEBUG PFX "media set to %sMbit mode\n",
			       (media & 1) ? "1" : "10");
		a->write_bcr(ioaddr, 49, media);
		break;
	case 0x2627:
		chipname = "PCnet/FAST III 79C975";	/* PCI */
		fdx = 1;
		mii = 1;
		sram = 1;
		break;
	case 0x2628:
		chipname = "PCnet/PRO 79C976";
		fdx = 1;
		mii = 1;
		break;
	default:
		if (pcnet32_debug & NETIF_MSG_PROBE)
			pr_info("PCnet version %#x, no PCnet32 chip\n",
				chip_version);
		goto err_release_region;
	}

	/*
	 *  On selected chips turn on the BCR18:NOUFLO bit. This stops transmit
	 *  starting until the packet is loaded. Strike one for reliability, lose
	 *  one for latency - although on PCI this isn't a big loss. Older chips
	 *  have FIFO's smaller than a packet, so you can't do this.
	 *  Turn on BCR18:BurstRdEn and BCR18:BurstWrEn.
	 */

	if (fset) {
		a->write_bcr(ioaddr, 18, (a->read_bcr(ioaddr, 18) | 0x0860));
		a->write_csr(ioaddr, 80,
			     (a->read_csr(ioaddr, 80) & 0x0C00) | 0x0c00);
		dxsuflo = 1;
	}

	/*
	 * The Am79C973/Am79C975 controllers come with 12K of SRAM
	 * which we can use for the Tx/Rx buffers but most importantly,
	 * the use of SRAM allow us to use the BCR18:NOUFLO bit to avoid
	 * Tx fifo underflows.
	 */
	if (sram) {
		/*
		 * The SRAM is being configured in two steps. First we
		 * set the SRAM size in the BCR25:SRAM_SIZE bits. According
		 * to the datasheet, each bit corresponds to a 512-byte
		 * page so we can have at most 24 pages. The SRAM_SIZE
		 * holds the value of the upper 8 bits of the 16-bit SRAM size.
		 * The low 8-bits start at 0x00 and end at 0xff. So the
		 * address range is from 0x0000 up to 0x17ff. Therefore,
		 * the SRAM_SIZE is set to 0x17. The next step is to set
		 * the BCR26:SRAM_BND midway through so the Tx and Rx
		 * buffers can share the SRAM equally.
		 */
		a->write_bcr(ioaddr, 25, 0x17);
		a->write_bcr(ioaddr, 26, 0xc);
		/* And finally enable the NOUFLO bit */
		a->write_bcr(ioaddr, 18, a->read_bcr(ioaddr, 18) | (1 << 11));
	}

	dev = alloc_etherdev(sizeof(*lp));
	if (!dev) {
		ret = -ENOMEM;
		goto err_release_region;
	}

	if (pdev)
		SET_NETDEV_DEV(dev, &pdev->dev);

	if (pcnet32_debug & NETIF_MSG_PROBE)
		pr_info("%s at %#3lx,", chipname, ioaddr);

	/* In most chips, after a chip reset, the ethernet address is read from the
	 * station address PROM at the base address and programmed into the
	 * "Physical Address Registers" CSR12-14.
	 * As a precautionary measure, we read the PROM values and complain if
	 * they disagree with the CSRs.  If they miscompare, and the PROM addr
	 * is valid, then the PROM addr is used.
	 */
	for (i = 0; i < 3; i++) {
		unsigned int val;
		val = a->read_csr(ioaddr, i + 12) & 0x0ffff;
		/* There may be endianness issues here. */
		dev->dev_addr[2 * i] = val & 0x0ff;
		dev->dev_addr[2 * i + 1] = (val >> 8) & 0x0ff;
	}

	/* read PROM address and compare with CSR address */
	for (i = 0; i < ETH_ALEN; i++)
		promaddr[i] = inb(ioaddr + i);

	if (!ether_addr_equal(promaddr, dev->dev_addr) ||
	    !is_valid_ether_addr(dev->dev_addr)) {
		if (is_valid_ether_addr(promaddr)) {
			if (pcnet32_debug & NETIF_MSG_PROBE) {
				pr_cont(" warning: CSR address invalid,\n");
				pr_info("    using instead PROM address of");
			}
			memcpy(dev->dev_addr, promaddr, ETH_ALEN);
		}
	}

	/* if the ethernet address is not valid, force to 00:00:00:00:00:00 */
	if (!is_valid_ether_addr(dev->dev_addr))
		eth_zero_addr(dev->dev_addr);

	if (pcnet32_debug & NETIF_MSG_PROBE) {
		pr_cont(" %pM", dev->dev_addr);

		/* Version 0x2623 and 0x2624 */
		if (((chip_version + 1) & 0xfffe) == 0x2624) {
			i = a->read_csr(ioaddr, 80) & 0x0C00;	/* Check tx_start_pt */
			pr_info("    tx_start_pt(0x%04x):", i);
			switch (i >> 10) {
			case 0:
				pr_cont("  20 bytes,");
				break;
			case 1:
				pr_cont("  64 bytes,");
				break;
			case 2:
				pr_cont(" 128 bytes,");
				break;
			case 3:
				pr_cont("~220 bytes,");
				break;
			}
			i = a->read_bcr(ioaddr, 18);	/* Check Burst/Bus control */
			pr_cont(" BCR18(%x):", i & 0xffff);
			if (i & (1 << 5))
				pr_cont("BurstWrEn ");
			if (i & (1 << 6))
				pr_cont("BurstRdEn ");
			if (i & (1 << 7))
				pr_cont("DWordIO ");
			if (i & (1 << 11))
				pr_cont("NoUFlow ");
			i = a->read_bcr(ioaddr, 25);
			pr_info("    SRAMSIZE=0x%04x,", i << 8);
			i = a->read_bcr(ioaddr, 26);
			pr_cont(" SRAM_BND=0x%04x,", i << 8);
			i = a->read_bcr(ioaddr, 27);
			if (i & (1 << 14))
				pr_cont("LowLatRx");
		}
	}

	dev->base_addr = ioaddr;
	lp = netdev_priv(dev);
	/* pci_alloc_consistent returns page-aligned memory, so we do not have to check the alignment */
	lp->init_block = pci_alloc_consistent(pdev, sizeof(*lp->init_block),
					      &lp->init_dma_addr);
	if (!lp->init_block) {
		if (pcnet32_debug & NETIF_MSG_PROBE)
			pr_err("Consistent memory allocation failed\n");
		ret = -ENOMEM;
		goto err_free_netdev;
	}
	lp->pci_dev = pdev;

	lp->dev = dev;

	spin_lock_init(&lp->lock);

	lp->name = chipname;
	lp->shared_irq = shared;
	lp->tx_ring_size = TX_RING_SIZE;	/* default tx ring size */
	lp->rx_ring_size = RX_RING_SIZE;	/* default rx ring size */
	lp->tx_mod_mask = lp->tx_ring_size - 1;
	lp->rx_mod_mask = lp->rx_ring_size - 1;
	lp->tx_len_bits = (PCNET32_LOG_TX_BUFFERS << 12);
	lp->rx_len_bits = (PCNET32_LOG_RX_BUFFERS << 4);
	lp->mii_if.full_duplex = fdx;
	lp->mii_if.phy_id_mask = 0x1f;
	lp->mii_if.reg_num_mask = 0x1f;
	lp->dxsuflo = dxsuflo;
	lp->mii = mii;
	lp->chip_version = chip_version;
	lp->msg_enable = pcnet32_debug;
	if ((cards_found >= MAX_UNITS) ||
	    (options[cards_found] >= sizeof(options_mapping)))
		lp->options = PCNET32_PORT_ASEL;
	else
		lp->options = options_mapping[options[cards_found]];
	lp->mii_if.dev = dev;
	lp->mii_if.mdio_read = mdio_read;
	lp->mii_if.mdio_write = mdio_write;

	/* napi.weight is used in both the napi and non-napi cases */
	lp->napi.weight = lp->rx_ring_size / 2;

	netif_napi_add(dev, &lp->napi, pcnet32_poll, lp->rx_ring_size / 2);

	if (fdx && !(lp->options & PCNET32_PORT_ASEL) &&
	    ((cards_found >= MAX_UNITS) || full_duplex[cards_found]))
		lp->options |= PCNET32_PORT_FD;

	lp->a = a;

	/* prior to register_netdev, dev->name is not yet correct */
	if (pcnet32_alloc_ring(dev, pci_name(lp->pci_dev))) {
		ret = -ENOMEM;
		goto err_free_ring;
	}
	/* detect special T1/E1 WAN card by checking for MAC address */
	if (dev->dev_addr[0] == 0x00 && dev->dev_addr[1] == 0xe0 &&
	    dev->dev_addr[2] == 0x75)
		lp->options = PCNET32_PORT_FD | PCNET32_PORT_GPSI;

	lp->init_block->mode = cpu_to_le16(0x0003);	/* Disable Rx and Tx. */
	lp->init_block->tlen_rlen =
	    cpu_to_le16(lp->tx_len_bits | lp->rx_len_bits);
	for (i = 0; i < 6; i++)
		lp->init_block->phys_addr[i] = dev->dev_addr[i];
	lp->init_block->filter[0] = 0x00000000;
	lp->init_block->filter[1] = 0x00000000;
	lp->init_block->rx_ring = cpu_to_le32(lp->rx_ring_dma_addr);
	lp->init_block->tx_ring = cpu_to_le32(lp->tx_ring_dma_addr);

	/* switch pcnet32 to 32bit mode */
	a->write_bcr(ioaddr, 20, 2);

	a->write_csr(ioaddr, 1, (lp->init_dma_addr & 0xffff));
	a->write_csr(ioaddr, 2, (lp->init_dma_addr >> 16));

	if (pdev) {		/* use the IRQ provided by PCI */
		dev->irq = pdev->irq;
		if (pcnet32_debug & NETIF_MSG_PROBE)
			pr_cont(" assigned IRQ %d\n", dev->irq);
	} else {
		unsigned long irq_mask = probe_irq_on();

		/*
		 * To auto-IRQ we enable the initialization-done and DMA error
		 * interrupts. For ISA boards we get a DMA error, but VLB and PCI
		 * boards will work.
		 */
		/* Trigger an initialization just for the interrupt. */
		a->write_csr(ioaddr, CSR0, CSR0_INTEN | CSR0_INIT);
		mdelay(1);

		dev->irq = probe_irq_off(irq_mask);
		if (!dev->irq) {
			if (pcnet32_debug & NETIF_MSG_PROBE)
				pr_cont(", failed to detect IRQ line\n");
			ret = -ENODEV;
			goto err_free_ring;
		}
		if (pcnet32_debug & NETIF_MSG_PROBE)
			pr_cont(", probed IRQ %d\n", dev->irq);
	}

	/* Set the mii phy_id so that we can query the link state */
	if (lp->mii) {
		/* lp->phycount and lp->phymask are set to 0 by memset above */

		lp->mii_if.phy_id = ((lp->a->read_bcr(ioaddr, 33)) >> 5) & 0x1f;
		/* scan for PHYs */
		for (i = 0; i < PCNET32_MAX_PHYS; i++) {
			unsigned short id1, id2;

			id1 = mdio_read(dev, i, MII_PHYSID1);
			if (id1 == 0xffff)
				continue;
			id2 = mdio_read(dev, i, MII_PHYSID2);
			if (id2 == 0xffff)
				continue;
			if (i == 31 && ((chip_version + 1) & 0xfffe) == 0x2624)
				continue;	/* 79C971 & 79C972 have phantom phy at id 31 */
			lp->phycount++;
			lp->phymask |= (1 << i);
			lp->mii_if.phy_id = i;
			if (pcnet32_debug & NETIF_MSG_PROBE)
				pr_info("Found PHY %04x:%04x at address %d\n",
					id1, id2, i);
		}
		lp->a->write_bcr(ioaddr, 33, (lp->mii_if.phy_id) << 5);
		if (lp->phycount > 1)
			lp->options |= PCNET32_PORT_MII;
	}

	init_timer(&lp->watchdog_timer);
	lp->watchdog_timer.data = (unsigned long)dev;
	lp->watchdog_timer.function = (void *)&pcnet32_watchdog;

	/* The PCNET32-specific entries in the device structure. */
	dev->netdev_ops = &pcnet32_netdev_ops;
	dev->ethtool_ops = &pcnet32_ethtool_ops;
	dev->watchdog_timeo = (5 * HZ);

	/* Fill in the generic fields of the device structure. */
	if (register_netdev(dev))
		goto err_free_ring;

	if (pdev) {
		pci_set_drvdata(pdev, dev);
	} else {
		lp->next = pcnet32_dev;
		pcnet32_dev = dev;
	}

	if (pcnet32_debug & NETIF_MSG_PROBE)
		pr_info("%s: registered as %s\n", dev->name, lp->name);
	cards_found++;

	/* enable LED writes */
	a->write_bcr(ioaddr, 2, a->read_bcr(ioaddr, 2) | 0x1000);

	return 0;

err_free_ring:
	pcnet32_free_ring(dev);
	pci_free_consistent(lp->pci_dev, sizeof(*lp->init_block),
			    lp->init_block, lp->init_dma_addr);
err_free_netdev:
	free_netdev(dev);
err_release_region:
	release_region(ioaddr, PCNET32_TOTAL_SIZE);
	return ret;
}

/* if any allocation fails, caller must also call pcnet32_free_ring */
static int pcnet32_alloc_ring(struct net_device *dev, const char *name)
{
	struct pcnet32_private *lp = netdev_priv(dev);

	lp->tx_ring = pci_alloc_consistent(lp->pci_dev,
					   sizeof(struct pcnet32_tx_head) *
					   lp->tx_ring_size,
					   &lp->tx_ring_dma_addr);
	if (lp->tx_ring == NULL) {
		netif_err(lp, drv, dev, "Consistent memory allocation failed\n");
		return -ENOMEM;
	}

	lp->rx_ring = pci_alloc_consistent(lp->pci_dev,
					   sizeof(struct pcnet32_rx_head) *
					   lp->rx_ring_size,
					   &lp->rx_ring_dma_addr);
	if (lp->rx_ring == NULL) {
		netif_err(lp, drv, dev, "Consistent memory allocation failed\n");
		return -ENOMEM;
	}

	lp->tx_dma_addr = kcalloc(lp->tx_ring_size, sizeof(dma_addr_t),
				  GFP_ATOMIC);
	if (!lp->tx_dma_addr)
		return -ENOMEM;

	lp->rx_dma_addr = kcalloc(lp->rx_ring_size, sizeof(dma_addr_t),
				  GFP_ATOMIC);
	if (!lp->rx_dma_addr)
		return -ENOMEM;

	lp->tx_skbuff = kcalloc(lp->tx_ring_size, sizeof(struct sk_buff *),
				GFP_ATOMIC);
	if (!lp->tx_skbuff)
		return -ENOMEM;

	lp->rx_skbuff = kcalloc(lp->rx_ring_size, sizeof(struct sk_buff *),
				GFP_ATOMIC);
	if (!lp->rx_skbuff)
		return -ENOMEM;

	return 0;
}

static void pcnet32_free_ring(struct net_device *dev)
{
	struct pcnet32_private *lp = netdev_priv(dev);

	kfree(lp->tx_skbuff);
	lp->tx_skbuff = NULL;

	kfree(lp->rx_skbuff);
	lp->rx_skbuff = NULL;

	kfree(lp->tx_dma_addr);
	lp->tx_dma_addr = NULL;

	kfree(lp->rx_dma_addr);
	lp->rx_dma_addr = NULL;

	if (lp->tx_ring) {
		pci_free_consistent(lp->pci_dev,
				    sizeof(struct pcnet32_tx_head) *
				    lp->tx_ring_size, lp->tx_ring,
				    lp->tx_ring_dma_addr);
		lp->tx_ring = NULL;
	}

	if (lp->rx_ring) {
		pci_free_consistent(lp->pci_dev,
				    sizeof(struct pcnet32_rx_head) *
				    lp->rx_ring_size, lp->rx_ring,
				    lp->rx_ring_dma_addr);
		lp->rx_ring = NULL;
	}
}

static int pcnet32_open(struct net_device *dev)
{
	struct pcnet32_private *lp = netdev_priv(dev);
	struct pci_dev *pdev = lp->pci_dev;
	unsigned long ioaddr = dev->base_addr;
	u16 val;
	int i;
	int rc;
	unsigned long flags;

	if (request_irq(dev->irq, pcnet32_interrupt,
			lp->shared_irq ? IRQF_SHARED : 0, dev->name,
			(void *)dev)) {
		return -EAGAIN;
	}

	spin_lock_irqsave(&lp->lock, flags);
	/* Check for a valid station address */
	if (!is_valid_ether_addr(dev->dev_addr)) {
		rc = -EINVAL;
		goto err_free_irq;
	}

	/* Reset the PCNET32 */
	lp->a->reset(ioaddr);

	/* switch pcnet32 to 32bit mode */
	lp->a->write_bcr(ioaddr, 20, 2);

	netif_printk(lp, ifup, KERN_DEBUG, dev,
		     "%s() irq %d tx/rx rings %#x/%#x init %#x\n",
		     __func__, dev->irq, (u32) (lp->tx_ring_dma_addr),
		     (u32) (lp->rx_ring_dma_addr),
		     (u32) (lp->init_dma_addr));

	/* set/reset autoselect bit */
	val = lp->a->read_bcr(ioaddr, 2) & ~2;
	if (lp->options & PCNET32_PORT_ASEL)
		val |= 2;
	lp->a->write_bcr(ioaddr, 2, val);

	/* handle full duplex setting */
	if (lp->mii_if.full_duplex) {
		val = lp->a->read_bcr(ioaddr, 9) & ~3;
		if (lp->options & PCNET32_PORT_FD) {
			val |= 1;
			if (lp->options == (PCNET32_PORT_FD | PCNET32_PORT_AUI))
				val |= 2;
		} else if (lp->options & PCNET32_PORT_ASEL) {
			/* workaround of xSeries250, turn on for 79C975 only */
			if (lp->chip_version == 0x2627)
				val |= 3;
		}
		lp->a->write_bcr(ioaddr, 9, val);
	}

	/* set/reset GPSI bit in test register */
	val = lp->a->read_csr(ioaddr, 124) & ~0x10;
	if ((lp->options & PCNET32_PORT_PORTSEL) == PCNET32_PORT_GPSI)
		val |= 0x10;
	lp->a->write_csr(ioaddr, 124, val);

	/* Allied Telesyn AT 2700/2701 FX are 100Mbit only and do not negotiate */
	if (pdev && pdev->subsystem_vendor == PCI_VENDOR_ID_AT &&
	    (pdev->subsystem_device == PCI_SUBDEVICE_ID_AT_2700FX ||
	     pdev->subsystem_device == PCI_SUBDEVICE_ID_AT_2701FX)) {
		if (lp->options & PCNET32_PORT_ASEL) {
			lp->options = PCNET32_PORT_FD | PCNET32_PORT_100;
			netif_printk(lp, link, KERN_DEBUG, dev,
				     "Setting 100Mb-Full Duplex\n");
		}
	}
	if (lp->phycount < 2) {
		/*
		 * 24 Jun 2004 according AMD, in order to change the PHY,
		 * DANAS (or DISPM for 79C976) must be set; then select the speed,
		 * duplex, and/or enable auto negotiation, and clear DANAS
		 */
		if (lp->mii && !(lp->options & PCNET32_PORT_ASEL)) {
			lp->a->write_bcr(ioaddr, 32,
					lp->a->read_bcr(ioaddr, 32) | 0x0080);
			/* disable Auto Negotiation, set 10Mpbs, HD */
			val = lp->a->read_bcr(ioaddr, 32) & ~0xb8;
			if (lp->options & PCNET32_PORT_FD)
				val |= 0x10;
			if (lp->options & PCNET32_PORT_100)
				val |= 0x08;
			lp->a->write_bcr(ioaddr, 32, val);
		} else {
			if (lp->options & PCNET32_PORT_ASEL) {
				lp->a->write_bcr(ioaddr, 32,
						lp->a->read_bcr(ioaddr,
							       32) | 0x0080);
				/* enable auto negotiate, setup, disable fd */
				val = lp->a->read_bcr(ioaddr, 32) & ~0x98;
				val |= 0x20;
				lp->a->write_bcr(ioaddr, 32, val);
			}
		}
	} else {
		int first_phy = -1;
		u16 bmcr;
		u32 bcr9;
		struct ethtool_cmd ecmd = { .cmd = ETHTOOL_GSET };

		/*
		 * There is really no good other way to handle multiple PHYs
		 * other than turning off all automatics
		 */
		val = lp->a->read_bcr(ioaddr, 2);
		lp->a->write_bcr(ioaddr, 2, val & ~2);
		val = lp->a->read_bcr(ioaddr, 32);
		lp->a->write_bcr(ioaddr, 32, val & ~(1 << 7));	/* stop MII manager */

		if (!(lp->options & PCNET32_PORT_ASEL)) {
			/* setup ecmd */
			ecmd.port = PORT_MII;
			ecmd.transceiver = XCVR_INTERNAL;
			ecmd.autoneg = AUTONEG_DISABLE;
			ethtool_cmd_speed_set(&ecmd,
					      (lp->options & PCNET32_PORT_100) ?
					      SPEED_100 : SPEED_10);
			bcr9 = lp->a->read_bcr(ioaddr, 9);

			if (lp->options & PCNET32_PORT_FD) {
				ecmd.duplex = DUPLEX_FULL;
				bcr9 |= (1 << 0);
			} else {
				ecmd.duplex = DUPLEX_HALF;
				bcr9 |= ~(1 << 0);
			}
			lp->a->write_bcr(ioaddr, 9, bcr9);
		}

		for (i = 0; i < PCNET32_MAX_PHYS; i++) {
			if (lp->phymask & (1 << i)) {
				/* isolate all but the first PHY */
				bmcr = mdio_read(dev, i, MII_BMCR);
				if (first_phy == -1) {
					first_phy = i;
					mdio_write(dev, i, MII_BMCR,
						   bmcr & ~BMCR_ISOLATE);
				} else {
					mdio_write(dev, i, MII_BMCR,
						   bmcr | BMCR_ISOLATE);
				}
				/* use mii_ethtool_sset to setup PHY */
				lp->mii_if.phy_id = i;
				ecmd.phy_address = i;
				if (lp->options & PCNET32_PORT_ASEL) {
					mii_ethtool_gset(&lp->mii_if, &ecmd);
					ecmd.autoneg = AUTONEG_ENABLE;
				}
				mii_ethtool_sset(&lp->mii_if, &ecmd);
			}
		}
		lp->mii_if.phy_id = first_phy;
		netif_info(lp, link, dev, "Using PHY number %d\n", first_phy);
	}

#ifdef DO_DXSUFLO
	if (lp->dxsuflo) {	/* Disable transmit stop on underflow */
		val = lp->a->read_csr(ioaddr, CSR3);
		val |= 0x40;
		lp->a->write_csr(ioaddr, CSR3, val);
	}
#endif

	lp->init_block->mode =
	    cpu_to_le16((lp->options & PCNET32_PORT_PORTSEL) << 7);
	pcnet32_load_multicast(dev);

	if (pcnet32_init_ring(dev)) {
		rc = -ENOMEM;
		goto err_free_ring;
	}

	napi_enable(&lp->napi);

	/* Re-initialize the PCNET32, and start it when done. */
	lp->a->write_csr(ioaddr, 1, (lp->init_dma_addr & 0xffff));
	lp->a->write_csr(ioaddr, 2, (lp->init_dma_addr >> 16));

	lp->a->write_csr(ioaddr, CSR4, 0x0915);	/* auto tx pad */
	lp->a->write_csr(ioaddr, CSR0, CSR0_INIT);

	netif_start_queue(dev);

	if (lp->chip_version >= PCNET32_79C970A) {
		/* Print the link status and start the watchdog */
		pcnet32_check_media(dev, 1);
		mod_timer(&lp->watchdog_timer, PCNET32_WATCHDOG_TIMEOUT);
	}

	i = 0;
	while (i++ < 100)
		if (lp->a->read_csr(ioaddr, CSR0) & CSR0_IDON)
			break;
	/*
	 * We used to clear the InitDone bit, 0x0100, here but Mark Stockton
	 * reports that doing so triggers a bug in the '974.
	 */
	lp->a->write_csr(ioaddr, CSR0, CSR0_NORMAL);

	netif_printk(lp, ifup, KERN_DEBUG, dev,
		     "pcnet32 open after %d ticks, init block %#x csr0 %4.4x\n",
		     i,
		     (u32) (lp->init_dma_addr),
		     lp->a->read_csr(ioaddr, CSR0));

	spin_unlock_irqrestore(&lp->lock, flags);

	return 0;		/* Always succeed */

err_free_ring:
	/* free any allocated skbuffs */
	pcnet32_purge_rx_ring(dev);

	/*
	 * Switch back to 16bit mode to avoid problems with dumb
	 * DOS packet driver after a warm reboot
	 */
	lp->a->write_bcr(ioaddr, 20, 4);

err_free_irq:
	spin_unlock_irqrestore(&lp->lock, flags);
	free_irq(dev->irq, dev);
	return rc;
}

/*
 * The LANCE has been halted for one reason or another (busmaster memory
 * arbitration error, Tx FIFO underflow, driver stopped it to reconfigure,
 * etc.).  Modern LANCE variants always reload their ring-buffer
 * configuration when restarted, so we must reinitialize our ring
 * context before restarting.  As part of this reinitialization,
 * find all packets still on the Tx ring and pretend that they had been
 * sent (in effect, drop the packets on the floor) - the higher-level
 * protocols will time out and retransmit.  It'd be better to shuffle
 * these skbs to a temp list and then actually re-Tx them after
 * restarting the chip, but I'm too lazy to do so right now.  dplatt@3do.com
 */

static void pcnet32_purge_tx_ring(struct net_device *dev)
{
	struct pcnet32_private *lp = netdev_priv(dev);
	int i;

	for (i = 0; i < lp->tx_ring_size; i++) {
		lp->tx_ring[i].status = 0;	/* CPU owns buffer */
		wmb();		/* Make sure adapter sees owner change */
		if (lp->tx_skbuff[i]) {
			if (!pci_dma_mapping_error(lp->pci_dev,
						   lp->tx_dma_addr[i]))
				pci_unmap_single(lp->pci_dev,
						 lp->tx_dma_addr[i],
						 lp->tx_skbuff[i]->len,
						 PCI_DMA_TODEVICE);
			dev_kfree_skb_any(lp->tx_skbuff[i]);
		}
		lp->tx_skbuff[i] = NULL;
		lp->tx_dma_addr[i] = 0;
	}
}

/* Initialize the PCNET32 Rx and Tx rings. */
static int pcnet32_init_ring(struct net_device *dev)
{
	struct pcnet32_private *lp = netdev_priv(dev);
	int i;

	lp->tx_full = 0;
	lp->cur_rx = lp->cur_tx = 0;
	lp->dirty_rx = lp->dirty_tx = 0;

	for (i = 0; i < lp->rx_ring_size; i++) {
		struct sk_buff *rx_skbuff = lp->rx_skbuff[i];
		if (rx_skbuff == NULL) {
			lp->rx_skbuff[i] = netdev_alloc_skb(dev, PKT_BUF_SKB);
			rx_skbuff = lp->rx_skbuff[i];
			if (!rx_skbuff) {
				/* there is not much we can do at this point */
				netif_err(lp, drv, dev, "%s netdev_alloc_skb failed\n",
					  __func__);
				return -1;
			}
			skb_reserve(rx_skbuff, NET_IP_ALIGN);
		}

		rmb();
		if (lp->rx_dma_addr[i] == 0) {
			lp->rx_dma_addr[i] =
			    pci_map_single(lp->pci_dev, rx_skbuff->data,
					   PKT_BUF_SIZE, PCI_DMA_FROMDEVICE);
			if (pci_dma_mapping_error(lp->pci_dev,
						  lp->rx_dma_addr[i])) {
				/* there is not much we can do at this point */
				netif_err(lp, drv, dev,
					  "%s pci dma mapping error\n",
					  __func__);
				return -1;
			}
		}
		lp->rx_ring[i].base = cpu_to_le32(lp->rx_dma_addr[i]);
		lp->rx_ring[i].buf_length = cpu_to_le16(NEG_BUF_SIZE);
		wmb();		/* Make sure owner changes after all others are visible */
		lp->rx_ring[i].status = cpu_to_le16(0x8000);
	}
	/* The Tx buffer address is filled in as needed, but we do need to clear
	 * the upper ownership bit. */
	for (i = 0; i < lp->tx_ring_size; i++) {
		lp->tx_ring[i].status = 0;	/* CPU owns buffer */
		wmb();		/* Make sure adapter sees owner change */
		lp->tx_ring[i].base = 0;
		lp->tx_dma_addr[i] = 0;
	}

	lp->init_block->tlen_rlen =
	    cpu_to_le16(lp->tx_len_bits | lp->rx_len_bits);
	for (i = 0; i < 6; i++)
		lp->init_block->phys_addr[i] = dev->dev_addr[i];
	lp->init_block->rx_ring = cpu_to_le32(lp->rx_ring_dma_addr);
	lp->init_block->tx_ring = cpu_to_le32(lp->tx_ring_dma_addr);
	wmb();			/* Make sure all changes are visible */
	return 0;
}

/* the pcnet32 has been issued a stop or reset.  Wait for the stop bit
 * then flush the pending transmit operations, re-initialize the ring,
 * and tell the chip to initialize.
 */
static void pcnet32_restart(struct net_device *dev, unsigned int csr0_bits)
{
	struct pcnet32_private *lp = netdev_priv(dev);
	unsigned long ioaddr = dev->base_addr;
	int i;

	/* wait for stop */
	for (i = 0; i < 100; i++)
		if (lp->a->read_csr(ioaddr, CSR0) & CSR0_STOP)
			break;

	if (i >= 100)
		netif_err(lp, drv, dev, "%s timed out waiting for stop\n",
			  __func__);

	pcnet32_purge_tx_ring(dev);
	if (pcnet32_init_ring(dev))
		return;

	/* ReInit Ring */
	lp->a->write_csr(ioaddr, CSR0, CSR0_INIT);
	i = 0;
	while (i++ < 1000)
		if (lp->a->read_csr(ioaddr, CSR0) & CSR0_IDON)
			break;

	lp->a->write_csr(ioaddr, CSR0, csr0_bits);
}

static void pcnet32_tx_timeout(struct net_device *dev)
{
	struct pcnet32_private *lp = netdev_priv(dev);
	unsigned long ioaddr = dev->base_addr, flags;

	spin_lock_irqsave(&lp->lock, flags);
	/* Transmitter timeout, serious problems. */
	if (pcnet32_debug & NETIF_MSG_DRV)
		pr_err("%s: transmit timed out, status %4.4x, resetting\n",
		       dev->name, lp->a->read_csr(ioaddr, CSR0));
	lp->a->write_csr(ioaddr, CSR0, CSR0_STOP);
	dev->stats.tx_errors++;
	if (netif_msg_tx_err(lp)) {
		int i;
		printk(KERN_DEBUG
		       " Ring data dump: dirty_tx %d cur_tx %d%s cur_rx %d.",
		       lp->dirty_tx, lp->cur_tx, lp->tx_full ? " (full)" : "",
		       lp->cur_rx);
		for (i = 0; i < lp->rx_ring_size; i++)
			printk("%s %08x %04x %08x %04x", i & 1 ? "" : "\n ",
			       le32_to_cpu(lp->rx_ring[i].base),
			       (-le16_to_cpu(lp->rx_ring[i].buf_length)) &
			       0xffff, le32_to_cpu(lp->rx_ring[i].msg_length),
			       le16_to_cpu(lp->rx_ring[i].status));
		for (i = 0; i < lp->tx_ring_size; i++)
			printk("%s %08x %04x %08x %04x", i & 1 ? "" : "\n ",
			       le32_to_cpu(lp->tx_ring[i].base),
			       (-le16_to_cpu(lp->tx_ring[i].length)) & 0xffff,
			       le32_to_cpu(lp->tx_ring[i].misc),
			       le16_to_cpu(lp->tx_ring[i].status));
		printk("\n");
	}
	pcnet32_restart(dev, CSR0_NORMAL);

	dev->trans_start = jiffies; /* prevent tx timeout */
	netif_wake_queue(dev);

	spin_unlock_irqrestore(&lp->lock, flags);
}

static netdev_tx_t pcnet32_start_xmit(struct sk_buff *skb,
				      struct net_device *dev)
{
	struct pcnet32_private *lp = netdev_priv(dev);
	unsigned long ioaddr = dev->base_addr;
	u16 status;
	int entry;
	unsigned long flags;

	spin_lock_irqsave(&lp->lock, flags);

	netif_printk(lp, tx_queued, KERN_DEBUG, dev,
		     "%s() called, csr0 %4.4x\n",
		     __func__, lp->a->read_csr(ioaddr, CSR0));

	/* Default status -- will not enable Successful-TxDone
	 * interrupt when that option is available to us.
	 */
	status = 0x8300;

	/* Fill in a Tx ring entry */

	/* Mask to ring buffer boundary. */
	entry = lp->cur_tx & lp->tx_mod_mask;

	/* Caution: the write order is important here, set the status
	 * with the "ownership" bits last. */

	lp->tx_ring[entry].length = cpu_to_le16(-skb->len);

	lp->tx_ring[entry].misc = 0x00000000;

	lp->tx_dma_addr[entry] =
	    pci_map_single(lp->pci_dev, skb->data, skb->len, PCI_DMA_TODEVICE);
	if (pci_dma_mapping_error(lp->pci_dev, lp->tx_dma_addr[entry])) {
		dev_kfree_skb_any(skb);
		dev->stats.tx_dropped++;
		goto drop_packet;
	}
	lp->tx_skbuff[entry] = skb;
	lp->tx_ring[entry].base = cpu_to_le32(lp->tx_dma_addr[entry]);
	wmb();			/* Make sure owner changes after all others are visible */
	lp->tx_ring[entry].status = cpu_to_le16(status);

	lp->cur_tx++;
	dev->stats.tx_bytes += skb->len;

	/* Trigger an immediate send poll. */
	lp->a->write_csr(ioaddr, CSR0, CSR0_INTEN | CSR0_TXPOLL);

	if (lp->tx_ring[(entry + 1) & lp->tx_mod_mask].base != 0) {
		lp->tx_full = 1;
		netif_stop_queue(dev);
	}
drop_packet:
	spin_unlock_irqrestore(&lp->lock, flags);
	return NETDEV_TX_OK;
}

/* The PCNET32 interrupt handler. */
static irqreturn_t
pcnet32_interrupt(int irq, void *dev_id)
{
	struct net_device *dev = dev_id;
	struct pcnet32_private *lp;
	unsigned long ioaddr;
	u16 csr0;
	int boguscnt = max_interrupt_work;

	ioaddr = dev->base_addr;
	lp = netdev_priv(dev);

	spin_lock(&lp->lock);

	csr0 = lp->a->read_csr(ioaddr, CSR0);
	while ((csr0 & 0x8f00) && --boguscnt >= 0) {
		if (csr0 == 0xffff)
			break;	/* PCMCIA remove happened */
		/* Acknowledge all of the current interrupt sources ASAP. */
		lp->a->write_csr(ioaddr, CSR0, csr0 & ~0x004f);

		netif_printk(lp, intr, KERN_DEBUG, dev,
			     "interrupt  csr0=%#2.2x new csr=%#2.2x\n",
			     csr0, lp->a->read_csr(ioaddr, CSR0));

		/* Log misc errors. */
		if (csr0 & 0x4000)
			dev->stats.tx_errors++;	/* Tx babble. */
		if (csr0 & 0x1000) {
			/*
			 * This happens when our receive ring is full. This
			 * shouldn't be a problem as we will see normal rx
			 * interrupts for the frames in the receive ring.  But
			 * there are some PCI chipsets (I can reproduce this
			 * on SP3G with Intel saturn chipset) which have
			 * sometimes problems and will fill up the receive
			 * ring with error descriptors.  In this situation we
			 * don't get a rx interrupt, but a missed frame
			 * interrupt sooner or later.
			 */
			dev->stats.rx_errors++;	/* Missed a Rx frame. */
		}
		if (csr0 & 0x0800) {
			netif_err(lp, drv, dev, "Bus master arbitration failure, status %4.4x\n",
				  csr0);
			/* unlike for the lance, there is no restart needed */
		}
		if (napi_schedule_prep(&lp->napi)) {
			u16 val;
			/* set interrupt masks */
			val = lp->a->read_csr(ioaddr, CSR3);
			val |= 0x5f00;
			lp->a->write_csr(ioaddr, CSR3, val);

			__napi_schedule(&lp->napi);
			break;
		}
		csr0 = lp->a->read_csr(ioaddr, CSR0);
	}

	netif_printk(lp, intr, KERN_DEBUG, dev,
		     "exiting interrupt, csr0=%#4.4x\n",
		     lp->a->read_csr(ioaddr, CSR0));

	spin_unlock(&lp->lock);

	return IRQ_HANDLED;
}

static int pcnet32_close(struct net_device *dev)
{
	unsigned long ioaddr = dev->base_addr;
	struct pcnet32_private *lp = netdev_priv(dev);
	unsigned long flags;

	del_timer_sync(&lp->watchdog_timer);

	netif_stop_queue(dev);
	napi_disable(&lp->napi);

	spin_lock_irqsave(&lp->lock, flags);

	dev->stats.rx_missed_errors = lp->a->read_csr(ioaddr, 112);

	netif_printk(lp, ifdown, KERN_DEBUG, dev,
		     "Shutting down ethercard, status was %2.2x\n",
		     lp->a->read_csr(ioaddr, CSR0));

	/* We stop the PCNET32 here -- it occasionally polls memory if we don't. */
	lp->a->write_csr(ioaddr, CSR0, CSR0_STOP);

	/*
	 * Switch back to 16bit mode to avoid problems with dumb
	 * DOS packet driver after a warm reboot
	 */
	lp->a->write_bcr(ioaddr, 20, 4);

	spin_unlock_irqrestore(&lp->lock, flags);

	free_irq(dev->irq, dev);

	spin_lock_irqsave(&lp->lock, flags);

	pcnet32_purge_rx_ring(dev);
	pcnet32_purge_tx_ring(dev);

	spin_unlock_irqrestore(&lp->lock, flags);

	return 0;
}

static struct net_device_stats *pcnet32_get_stats(struct net_device *dev)
{
	struct pcnet32_private *lp = netdev_priv(dev);
	unsigned long ioaddr = dev->base_addr;
	unsigned long flags;

	spin_lock_irqsave(&lp->lock, flags);
	dev->stats.rx_missed_errors = lp->a->read_csr(ioaddr, 112);
	spin_unlock_irqrestore(&lp->lock, flags);

	return &dev->stats;
}

/* taken from the sunlance driver, which it took from the depca driver */
static void pcnet32_load_multicast(struct net_device *dev)
{
	struct pcnet32_private *lp = netdev_priv(dev);
	volatile struct pcnet32_init_block *ib = lp->init_block;
	volatile __le16 *mcast_table = (__le16 *)ib->filter;
	struct netdev_hw_addr *ha;
	unsigned long ioaddr = dev->base_addr;
	int i;
	u32 crc;

	/* set all multicast bits */
	if (dev->flags & IFF_ALLMULTI) {
		ib->filter[0] = cpu_to_le32(~0U);
		ib->filter[1] = cpu_to_le32(~0U);
		lp->a->write_csr(ioaddr, PCNET32_MC_FILTER, 0xffff);
		lp->a->write_csr(ioaddr, PCNET32_MC_FILTER+1, 0xffff);
		lp->a->write_csr(ioaddr, PCNET32_MC_FILTER+2, 0xffff);
		lp->a->write_csr(ioaddr, PCNET32_MC_FILTER+3, 0xffff);
		return;
	}
	/* clear the multicast filter */
	ib->filter[0] = 0;
	ib->filter[1] = 0;

	/* Add addresses */
	netdev_for_each_mc_addr(ha, dev) {
		crc = ether_crc_le(6, ha->addr);
		crc = crc >> 26;
		mcast_table[crc >> 4] |= cpu_to_le16(1 << (crc & 0xf));
	}
	for (i = 0; i < 4; i++)
		lp->a->write_csr(ioaddr, PCNET32_MC_FILTER + i,
				le16_to_cpu(mcast_table[i]));
}

/*
 * Set or clear the multicast filter for this adaptor.
 */
static void pcnet32_set_multicast_list(struct net_device *dev)
{
	unsigned long ioaddr = dev->base_addr, flags;
	struct pcnet32_private *lp = netdev_priv(dev);
	int csr15, suspended;

	spin_lock_irqsave(&lp->lock, flags);
	suspended = pcnet32_suspend(dev, &flags, 0);
	csr15 = lp->a->read_csr(ioaddr, CSR15);
	if (dev->flags & IFF_PROMISC) {
		/* Log any net taps. */
		netif_info(lp, hw, dev, "Promiscuous mode enabled\n");
		lp->init_block->mode =
		    cpu_to_le16(0x8000 | (lp->options & PCNET32_PORT_PORTSEL) <<
				7);
		lp->a->write_csr(ioaddr, CSR15, csr15 | 0x8000);
	} else {
		lp->init_block->mode =
		    cpu_to_le16((lp->options & PCNET32_PORT_PORTSEL) << 7);
		lp->a->write_csr(ioaddr, CSR15, csr15 & 0x7fff);
		pcnet32_load_multicast(dev);
	}

	if (suspended) {
		int csr5;
		/* clear SUSPEND (SPND) - CSR5 bit 0 */
		csr5 = lp->a->read_csr(ioaddr, CSR5);
		lp->a->write_csr(ioaddr, CSR5, csr5 & (~CSR5_SUSPEND));
	} else {
		lp->a->write_csr(ioaddr, CSR0, CSR0_STOP);
		pcnet32_restart(dev, CSR0_NORMAL);
		netif_wake_queue(dev);
	}

	spin_unlock_irqrestore(&lp->lock, flags);
}

/* This routine assumes that the lp->lock is held */
static int mdio_read(struct net_device *dev, int phy_id, int reg_num)
{
	struct pcnet32_private *lp = netdev_priv(dev);
	unsigned long ioaddr = dev->base_addr;
	u16 val_out;

	if (!lp->mii)
		return 0;

	lp->a->write_bcr(ioaddr, 33, ((phy_id & 0x1f) << 5) | (reg_num & 0x1f));
	val_out = lp->a->read_bcr(ioaddr, 34);

	return val_out;
}

/* This routine assumes that the lp->lock is held */
static void mdio_write(struct net_device *dev, int phy_id, int reg_num, int val)
{
	struct pcnet32_private *lp = netdev_priv(dev);
	unsigned long ioaddr = dev->base_addr;

	if (!lp->mii)
		return;

	lp->a->write_bcr(ioaddr, 33, ((phy_id & 0x1f) << 5) | (reg_num & 0x1f));
	lp->a->write_bcr(ioaddr, 34, val);
}

static int pcnet32_ioctl(struct net_device *dev, struct ifreq *rq, int cmd)
{
	struct pcnet32_private *lp = netdev_priv(dev);
	int rc;
	unsigned long flags;

	/* SIOC[GS]MIIxxx ioctls */
	if (lp->mii) {
		spin_lock_irqsave(&lp->lock, flags);
		rc = generic_mii_ioctl(&lp->mii_if, if_mii(rq), cmd, NULL);
		spin_unlock_irqrestore(&lp->lock, flags);
	} else {
		rc = -EOPNOTSUPP;
	}

	return rc;
}

static int pcnet32_check_otherphy(struct net_device *dev)
{
	struct pcnet32_private *lp = netdev_priv(dev);
	struct mii_if_info mii = lp->mii_if;
	u16 bmcr;
	int i;

	for (i = 0; i < PCNET32_MAX_PHYS; i++) {
		if (i == lp->mii_if.phy_id)
			continue;	/* skip active phy */
		if (lp->phymask & (1 << i)) {
			mii.phy_id = i;
			if (mii_link_ok(&mii)) {
				/* found PHY with active link */
				netif_info(lp, link, dev, "Using PHY number %d\n",
					   i);

				/* isolate inactive phy */
				bmcr =
				    mdio_read(dev, lp->mii_if.phy_id, MII_BMCR);
				mdio_write(dev, lp->mii_if.phy_id, MII_BMCR,
					   bmcr | BMCR_ISOLATE);

				/* de-isolate new phy */
				bmcr = mdio_read(dev, i, MII_BMCR);
				mdio_write(dev, i, MII_BMCR,
					   bmcr & ~BMCR_ISOLATE);

				/* set new phy address */
				lp->mii_if.phy_id = i;
				return 1;
			}
		}
	}
	return 0;
}

/*
 * Show the status of the media.  Similar to mii_check_media however it
 * correctly shows the link speed for all (tested) pcnet32 variants.
 * Devices with no mii just report link state without speed.
 *
 * Caller is assumed to hold and release the lp->lock.
 */

static void pcnet32_check_media(struct net_device *dev, int verbose)
{
	struct pcnet32_private *lp = netdev_priv(dev);
	int curr_link;
	int prev_link = netif_carrier_ok(dev) ? 1 : 0;
	u32 bcr9;

	if (lp->mii) {
		curr_link = mii_link_ok(&lp->mii_if);
	} else {
		ulong ioaddr = dev->base_addr;	/* card base I/O address */
		curr_link = (lp->a->read_bcr(ioaddr, 4) != 0xc0);
	}
	if (!curr_link) {
		if (prev_link || verbose) {
			netif_carrier_off(dev);
			netif_info(lp, link, dev, "link down\n");
		}
		if (lp->phycount > 1) {
			curr_link = pcnet32_check_otherphy(dev);
			prev_link = 0;
		}
	} else if (verbose || !prev_link) {
		netif_carrier_on(dev);
		if (lp->mii) {
			if (netif_msg_link(lp)) {
				struct ethtool_cmd ecmd = {
					.cmd = ETHTOOL_GSET };
				mii_ethtool_gset(&lp->mii_if, &ecmd);
				netdev_info(dev, "link up, %uMbps, %s-duplex\n",
					    ethtool_cmd_speed(&ecmd),
					    (ecmd.duplex == DUPLEX_FULL)
					    ? "full" : "half");
			}
			bcr9 = lp->a->read_bcr(dev->base_addr, 9);
			if ((bcr9 & (1 << 0)) != lp->mii_if.full_duplex) {
				if (lp->mii_if.full_duplex)
					bcr9 |= (1 << 0);
				else
					bcr9 &= ~(1 << 0);
				lp->a->write_bcr(dev->base_addr, 9, bcr9);
			}
		} else {
			netif_info(lp, link, dev, "link up\n");
		}
	}
}

/*
 * Check for loss of link and link establishment.
 * Could possibly be changed to use mii_check_media instead.
 */

static void pcnet32_watchdog(struct net_device *dev)
{
	struct pcnet32_private *lp = netdev_priv(dev);
	unsigned long flags;

	/* Print the link status if it has changed */
	spin_lock_irqsave(&lp->lock, flags);
	pcnet32_check_media(dev, 0);
	spin_unlock_irqrestore(&lp->lock, flags);

	mod_timer(&lp->watchdog_timer, round_jiffies(PCNET32_WATCHDOG_TIMEOUT));
}

static int pcnet32_pm_suspend(struct pci_dev *pdev, pm_message_t state)
{
	struct net_device *dev = pci_get_drvdata(pdev);

	if (netif_running(dev)) {
		netif_device_detach(dev);
		pcnet32_close(dev);
	}
	pci_save_state(pdev);
	pci_set_power_state(pdev, pci_choose_state(pdev, state));
	return 0;
}

static int pcnet32_pm_resume(struct pci_dev *pdev)
{
	struct net_device *dev = pci_get_drvdata(pdev);

	pci_set_power_state(pdev, PCI_D0);
	pci_restore_state(pdev);

	if (netif_running(dev)) {
		pcnet32_open(dev);
		netif_device_attach(dev);
	}
	return 0;
}

static void pcnet32_remove_one(struct pci_dev *pdev)
{
	struct net_device *dev = pci_get_drvdata(pdev);

	if (dev) {
		struct pcnet32_private *lp = netdev_priv(dev);

		unregister_netdev(dev);
		pcnet32_free_ring(dev);
		release_region(dev->base_addr, PCNET32_TOTAL_SIZE);
		pci_free_consistent(lp->pci_dev, sizeof(*lp->init_block),
				    lp->init_block, lp->init_dma_addr);
		free_netdev(dev);
		pci_disable_device(pdev);
	}
}

static struct pci_driver pcnet32_driver = {
	.name = DRV_NAME,
	.probe = pcnet32_probe_pci,
	.remove = pcnet32_remove_one,
	.id_table = pcnet32_pci_tbl,
	.suspend = pcnet32_pm_suspend,
	.resume = pcnet32_pm_resume,
};

/* An additional parameter that may be passed in... */
static int debug = -1;
static int tx_start_pt = -1;
static int pcnet32_have_pci;

module_param(debug, int, 0);
MODULE_PARM_DESC(debug, DRV_NAME " debug level");
module_param(max_interrupt_work, int, 0);
MODULE_PARM_DESC(max_interrupt_work,
		 DRV_NAME " maximum events handled per interrupt");
module_param(rx_copybreak, int, 0);
MODULE_PARM_DESC(rx_copybreak,
		 DRV_NAME " copy breakpoint for copy-only-tiny-frames");
module_param(tx_start_pt, int, 0);
MODULE_PARM_DESC(tx_start_pt, DRV_NAME " transmit start point (0-3)");
module_param(pcnet32vlb, int, 0);
MODULE_PARM_DESC(pcnet32vlb, DRV_NAME " Vesa local bus (VLB) support (0/1)");
module_param_array(options, int, NULL, 0);
MODULE_PARM_DESC(options, DRV_NAME " initial option setting(s) (0-15)");
module_param_array(full_duplex, int, NULL, 0);
MODULE_PARM_DESC(full_duplex, DRV_NAME " full duplex setting(s) (1)");
/* Module Parameter for HomePNA cards added by Patrick Simmons, 2004 */
module_param_array(homepna, int, NULL, 0);
MODULE_PARM_DESC(homepna,
		 DRV_NAME
		 " mode for 79C978 cards (1 for HomePNA, 0 for Ethernet, default Ethernet");

MODULE_AUTHOR("Thomas Bogendoerfer");
MODULE_DESCRIPTION("Driver for PCnet32 and PCnetPCI based ethercards");
MODULE_LICENSE("GPL");

#define PCNET32_MSG_DEFAULT (NETIF_MSG_DRV | NETIF_MSG_PROBE | NETIF_MSG_LINK)

static int __init pcnet32_init_module(void)
{
	pr_info("%s", version);

	pcnet32_debug = netif_msg_init(debug, PCNET32_MSG_DEFAULT);

	if ((tx_start_pt >= 0) && (tx_start_pt <= 3))
		tx_start = tx_start_pt;

	/* find the PCI devices */
	if (!pci_register_driver(&pcnet32_driver))
		pcnet32_have_pci = 1;

	/* should we find any remaining VLbus devices ? */
	if (pcnet32vlb)
		pcnet32_probe_vlbus(pcnet32_portlist);

	if (cards_found && (pcnet32_debug & NETIF_MSG_PROBE))
		pr_info("%d cards_found\n", cards_found);

	return (pcnet32_have_pci + cards_found) ? 0 : -ENODEV;
}

static void __exit pcnet32_cleanup_module(void)
{
	struct net_device *next_dev;

	while (pcnet32_dev) {
		struct pcnet32_private *lp = netdev_priv(pcnet32_dev);
		next_dev = lp->next;
		unregister_netdev(pcnet32_dev);
		pcnet32_free_ring(pcnet32_dev);
		release_region(pcnet32_dev->base_addr, PCNET32_TOTAL_SIZE);
		pci_free_consistent(lp->pci_dev, sizeof(*lp->init_block),
				    lp->init_block, lp->init_dma_addr);
		free_netdev(pcnet32_dev);
		pcnet32_dev = next_dev;
	}

	if (pcnet32_have_pci)
		pci_unregister_driver(&pcnet32_driver);
}

module_init(pcnet32_init_module);
module_exit(pcnet32_cleanup_module);

/*
 * Local variables:
 *  c-indent-level: 4
 *  tab-width: 8
 * End:
 */<|MERGE_RESOLUTION|>--- conflicted
+++ resolved
@@ -1500,12 +1500,8 @@
 		return -ENODEV;
 	}
 
-<<<<<<< HEAD
-	if (!pci_set_dma_mask(pdev, PCNET32_DMA_MASK)) {
-=======
 	err = pci_set_dma_mask(pdev, PCNET32_DMA_MASK);
 	if (err) {
->>>>>>> 06a691e6
 		if (pcnet32_debug & NETIF_MSG_PROBE)
 			pr_err("architecture does not support 32bit PCI busmaster DMA\n");
 		return err;
