/*
 * Copyright (c) 2005-2011 Atheros Communications Inc.
 * Copyright (c) 2011-2013 Qualcomm Atheros, Inc.
 *
 * Permission to use, copy, modify, and/or distribute this software for any
 * purpose with or without fee is hereby granted, provided that the above
 * copyright notice and this permission notice appear in all copies.
 *
 * THE SOFTWARE IS PROVIDED "AS IS" AND THE AUTHOR DISCLAIMS ALL WARRANTIES
 * WITH REGARD TO THIS SOFTWARE INCLUDING ALL IMPLIED WARRANTIES OF
 * MERCHANTABILITY AND FITNESS. IN NO EVENT SHALL THE AUTHOR BE LIABLE FOR
 * ANY SPECIAL, DIRECT, INDIRECT, OR CONSEQUENTIAL DAMAGES OR ANY DAMAGES
 * WHATSOEVER RESULTING FROM LOSS OF USE, DATA OR PROFITS, WHETHER IN AN
 * ACTION OF CONTRACT, NEGLIGENCE OR OTHER TORTIOUS ACTION, ARISING OUT OF
 * OR IN CONNECTION WITH THE USE OR PERFORMANCE OF THIS SOFTWARE.
 */

#include <linux/module.h>
#include <linux/firmware.h>
#include <linux/of.h>

#include "core.h"
#include "mac.h"
#include "htc.h"
#include "hif.h"
#include "wmi.h"
#include "bmi.h"
#include "debug.h"
#include "htt.h"
#include "testmode.h"
#include "wmi-ops.h"

unsigned int ath10k_debug_mask;
static unsigned int ath10k_cryptmode_param;
static bool uart_print;
static bool skip_otp;

module_param_named(debug_mask, ath10k_debug_mask, uint, 0644);
module_param_named(cryptmode, ath10k_cryptmode_param, uint, 0644);
module_param(uart_print, bool, 0644);
module_param(skip_otp, bool, 0644);

MODULE_PARM_DESC(debug_mask, "Debugging mask");
MODULE_PARM_DESC(uart_print, "Uart target debugging");
MODULE_PARM_DESC(skip_otp, "Skip otp failure for calibration in testmode");
MODULE_PARM_DESC(cryptmode, "Crypto mode: 0-hardware, 1-software");

static const struct ath10k_hw_params ath10k_hw_params_list[] = {
	{
		.id = QCA988X_HW_2_0_VERSION,
		.name = "qca988x hw2.0",
		.patch_load_addr = QCA988X_HW_2_0_PATCH_LOAD_ADDR,
		.uart_pin = 7,
		.has_shifted_cc_wraparound = true,
		.otp_exe_param = 0,
		.fw = {
			.dir = QCA988X_HW_2_0_FW_DIR,
			.fw = QCA988X_HW_2_0_FW_FILE,
			.otp = QCA988X_HW_2_0_OTP_FILE,
			.board = QCA988X_HW_2_0_BOARD_DATA_FILE,
			.board_size = QCA988X_BOARD_DATA_SZ,
			.board_ext_size = QCA988X_BOARD_EXT_DATA_SZ,
		},
	},
	{
		.id = QCA6174_HW_2_1_VERSION,
		.name = "qca6174 hw2.1",
		.patch_load_addr = QCA6174_HW_2_1_PATCH_LOAD_ADDR,
		.uart_pin = 6,
		.otp_exe_param = 0,
		.fw = {
			.dir = QCA6174_HW_2_1_FW_DIR,
			.fw = QCA6174_HW_2_1_FW_FILE,
			.otp = QCA6174_HW_2_1_OTP_FILE,
			.board = QCA6174_HW_2_1_BOARD_DATA_FILE,
			.board_size = QCA6174_BOARD_DATA_SZ,
			.board_ext_size = QCA6174_BOARD_EXT_DATA_SZ,
		},
	},
	{
		.id = QCA6174_HW_3_0_VERSION,
		.name = "qca6174 hw3.0",
		.patch_load_addr = QCA6174_HW_3_0_PATCH_LOAD_ADDR,
		.uart_pin = 6,
		.otp_exe_param = 0,
		.fw = {
			.dir = QCA6174_HW_3_0_FW_DIR,
			.fw = QCA6174_HW_3_0_FW_FILE,
			.otp = QCA6174_HW_3_0_OTP_FILE,
			.board = QCA6174_HW_3_0_BOARD_DATA_FILE,
			.board_size = QCA6174_BOARD_DATA_SZ,
			.board_ext_size = QCA6174_BOARD_EXT_DATA_SZ,
		},
	},
	{
		.id = QCA6174_HW_3_2_VERSION,
		.name = "qca6174 hw3.2",
		.patch_load_addr = QCA6174_HW_3_0_PATCH_LOAD_ADDR,
		.uart_pin = 6,
		.otp_exe_param = 0,
		.fw = {
			/* uses same binaries as hw3.0 */
			.dir = QCA6174_HW_3_0_FW_DIR,
			.fw = QCA6174_HW_3_0_FW_FILE,
			.otp = QCA6174_HW_3_0_OTP_FILE,
			.board = QCA6174_HW_3_0_BOARD_DATA_FILE,
			.board_size = QCA6174_BOARD_DATA_SZ,
			.board_ext_size = QCA6174_BOARD_EXT_DATA_SZ,
		},
	},
	{
		.id = QCA99X0_HW_2_0_DEV_VERSION,
		.name = "qca99x0 hw2.0",
		.patch_load_addr = QCA99X0_HW_2_0_PATCH_LOAD_ADDR,
		.uart_pin = 7,
		.otp_exe_param = 0x00000700,
		.continuous_frag_desc = true,
		.fw = {
			.dir = QCA99X0_HW_2_0_FW_DIR,
			.fw = QCA99X0_HW_2_0_FW_FILE,
			.otp = QCA99X0_HW_2_0_OTP_FILE,
			.board = QCA99X0_HW_2_0_BOARD_DATA_FILE,
			.board_size = QCA99X0_BOARD_DATA_SZ,
			.board_ext_size = QCA99X0_BOARD_EXT_DATA_SZ,
		},
	},
<<<<<<< HEAD
};

static const char *const ath10k_core_fw_feature_str[] = {
	[ATH10K_FW_FEATURE_EXT_WMI_MGMT_RX] = "wmi-mgmt-rx",
	[ATH10K_FW_FEATURE_WMI_10X] = "wmi-10.x",
	[ATH10K_FW_FEATURE_HAS_WMI_MGMT_TX] = "has-wmi-mgmt-tx",
	[ATH10K_FW_FEATURE_NO_P2P] = "no-p2p",
	[ATH10K_FW_FEATURE_WMI_10_2] = "wmi-10.2",
	[ATH10K_FW_FEATURE_MULTI_VIF_PS_SUPPORT] = "multi-vif-ps",
	[ATH10K_FW_FEATURE_WOWLAN_SUPPORT] = "wowlan",
	[ATH10K_FW_FEATURE_IGNORE_OTP_RESULT] = "ignore-otp",
	[ATH10K_FW_FEATURE_NO_NWIFI_DECAP_4ADDR_PADDING] = "no-4addr-pad",
	[ATH10K_FW_FEATURE_SUPPORTS_SKIP_CLOCK_INIT] = "skip-clock-init",
};

=======
};

static const char *const ath10k_core_fw_feature_str[] = {
	[ATH10K_FW_FEATURE_EXT_WMI_MGMT_RX] = "wmi-mgmt-rx",
	[ATH10K_FW_FEATURE_WMI_10X] = "wmi-10.x",
	[ATH10K_FW_FEATURE_HAS_WMI_MGMT_TX] = "has-wmi-mgmt-tx",
	[ATH10K_FW_FEATURE_NO_P2P] = "no-p2p",
	[ATH10K_FW_FEATURE_WMI_10_2] = "wmi-10.2",
	[ATH10K_FW_FEATURE_MULTI_VIF_PS_SUPPORT] = "multi-vif-ps",
	[ATH10K_FW_FEATURE_WOWLAN_SUPPORT] = "wowlan",
	[ATH10K_FW_FEATURE_IGNORE_OTP_RESULT] = "ignore-otp",
	[ATH10K_FW_FEATURE_NO_NWIFI_DECAP_4ADDR_PADDING] = "no-4addr-pad",
	[ATH10K_FW_FEATURE_SUPPORTS_SKIP_CLOCK_INIT] = "skip-clock-init",
};

>>>>>>> a6bf49db
static unsigned int ath10k_core_get_fw_feature_str(char *buf,
						   size_t buf_len,
						   enum ath10k_fw_features feat)
{
	if (feat >= ARRAY_SIZE(ath10k_core_fw_feature_str) ||
	    WARN_ON(!ath10k_core_fw_feature_str[feat])) {
		return scnprintf(buf, buf_len, "bit%d", feat);
	}

	return scnprintf(buf, buf_len, "%s", ath10k_core_fw_feature_str[feat]);
}

void ath10k_core_get_fw_features_str(struct ath10k *ar,
				     char *buf,
				     size_t buf_len)
{
	unsigned int len = 0;
	int i;

	for (i = 0; i < ATH10K_FW_FEATURE_COUNT; i++) {
		if (test_bit(i, ar->fw_features)) {
			if (len > 0)
				len += scnprintf(buf + len, buf_len - len, ",");

			len += ath10k_core_get_fw_feature_str(buf + len,
							      buf_len - len,
							      i);
		}
	}
}

static void ath10k_send_suspend_complete(struct ath10k *ar)
{
	ath10k_dbg(ar, ATH10K_DBG_BOOT, "boot suspend complete\n");

	complete(&ar->target_suspend);
}

static int ath10k_init_configure_target(struct ath10k *ar)
{
	u32 param_host;
	int ret;

	/* tell target which HTC version it is used*/
	ret = ath10k_bmi_write32(ar, hi_app_host_interest,
				 HTC_PROTOCOL_VERSION);
	if (ret) {
		ath10k_err(ar, "settings HTC version failed\n");
		return ret;
	}

	/* set the firmware mode to STA/IBSS/AP */
	ret = ath10k_bmi_read32(ar, hi_option_flag, &param_host);
	if (ret) {
		ath10k_err(ar, "setting firmware mode (1/2) failed\n");
		return ret;
	}

	/* TODO following parameters need to be re-visited. */
	/* num_device */
	param_host |= (1 << HI_OPTION_NUM_DEV_SHIFT);
	/* Firmware mode */
	/* FIXME: Why FW_MODE_AP ??.*/
	param_host |= (HI_OPTION_FW_MODE_AP << HI_OPTION_FW_MODE_SHIFT);
	/* mac_addr_method */
	param_host |= (1 << HI_OPTION_MAC_ADDR_METHOD_SHIFT);
	/* firmware_bridge */
	param_host |= (0 << HI_OPTION_FW_BRIDGE_SHIFT);
	/* fwsubmode */
	param_host |= (0 << HI_OPTION_FW_SUBMODE_SHIFT);

	ret = ath10k_bmi_write32(ar, hi_option_flag, param_host);
	if (ret) {
		ath10k_err(ar, "setting firmware mode (2/2) failed\n");
		return ret;
	}

	/* We do all byte-swapping on the host */
	ret = ath10k_bmi_write32(ar, hi_be, 0);
	if (ret) {
		ath10k_err(ar, "setting host CPU BE mode failed\n");
		return ret;
	}

	/* FW descriptor/Data swap flags */
	ret = ath10k_bmi_write32(ar, hi_fw_swap, 0);

	if (ret) {
		ath10k_err(ar, "setting FW data/desc swap flags failed\n");
		return ret;
	}

	return 0;
}

static const struct firmware *ath10k_fetch_fw_file(struct ath10k *ar,
						   const char *dir,
						   const char *file)
{
	char filename[100];
	const struct firmware *fw;
	int ret;

	if (file == NULL)
		return ERR_PTR(-ENOENT);

	if (dir == NULL)
		dir = ".";

	snprintf(filename, sizeof(filename), "%s/%s", dir, file);
	ret = request_firmware(&fw, filename, ar->dev);
	if (ret)
		return ERR_PTR(ret);

	return fw;
}

static int ath10k_push_board_ext_data(struct ath10k *ar, const void *data,
				      size_t data_len)
{
	u32 board_data_size = ar->hw_params.fw.board_size;
	u32 board_ext_data_size = ar->hw_params.fw.board_ext_size;
	u32 board_ext_data_addr;
	int ret;

	ret = ath10k_bmi_read32(ar, hi_board_ext_data, &board_ext_data_addr);
	if (ret) {
		ath10k_err(ar, "could not read board ext data addr (%d)\n",
			   ret);
		return ret;
	}

	ath10k_dbg(ar, ATH10K_DBG_BOOT,
		   "boot push board extended data addr 0x%x\n",
		   board_ext_data_addr);

	if (board_ext_data_addr == 0)
		return 0;

	if (data_len != (board_data_size + board_ext_data_size)) {
		ath10k_err(ar, "invalid board (ext) data sizes %zu != %d+%d\n",
			   data_len, board_data_size, board_ext_data_size);
		return -EINVAL;
	}

	ret = ath10k_bmi_write_memory(ar, board_ext_data_addr,
				      data + board_data_size,
				      board_ext_data_size);
	if (ret) {
		ath10k_err(ar, "could not write board ext data (%d)\n", ret);
		return ret;
	}

	ret = ath10k_bmi_write32(ar, hi_board_ext_data_config,
				 (board_ext_data_size << 16) | 1);
	if (ret) {
		ath10k_err(ar, "could not write board ext data bit (%d)\n",
			   ret);
		return ret;
	}

	return 0;
}

static int ath10k_download_board_data(struct ath10k *ar, const void *data,
				      size_t data_len)
{
	u32 board_data_size = ar->hw_params.fw.board_size;
	u32 address;
	int ret;

	ret = ath10k_push_board_ext_data(ar, data, data_len);
	if (ret) {
		ath10k_err(ar, "could not push board ext data (%d)\n", ret);
		goto exit;
	}

	ret = ath10k_bmi_read32(ar, hi_board_data, &address);
	if (ret) {
		ath10k_err(ar, "could not read board data addr (%d)\n", ret);
		goto exit;
	}

	ret = ath10k_bmi_write_memory(ar, address, data,
				      min_t(u32, board_data_size,
					    data_len));
	if (ret) {
		ath10k_err(ar, "could not write board data (%d)\n", ret);
		goto exit;
	}

	ret = ath10k_bmi_write32(ar, hi_board_data_initialized, 1);
	if (ret) {
		ath10k_err(ar, "could not write board data bit (%d)\n", ret);
		goto exit;
	}

exit:
	return ret;
}

static int ath10k_download_cal_file(struct ath10k *ar)
{
	int ret;

	if (!ar->cal_file)
		return -ENOENT;

	if (IS_ERR(ar->cal_file))
		return PTR_ERR(ar->cal_file);

	ret = ath10k_download_board_data(ar, ar->cal_file->data,
					 ar->cal_file->size);
	if (ret) {
		ath10k_err(ar, "failed to download cal_file data: %d\n", ret);
		return ret;
	}

	ath10k_dbg(ar, ATH10K_DBG_BOOT, "boot cal file downloaded\n");

	return 0;
}

static int ath10k_download_cal_dt(struct ath10k *ar)
{
	struct device_node *node;
	int data_len;
	void *data;
	int ret;

	node = ar->dev->of_node;
	if (!node)
		/* Device Tree is optional, don't print any warnings if
		 * there's no node for ath10k.
		 */
		return -ENOENT;

	if (!of_get_property(node, "qcom,ath10k-calibration-data",
			     &data_len)) {
		/* The calibration data node is optional */
		return -ENOENT;
	}

	if (data_len != QCA988X_CAL_DATA_LEN) {
		ath10k_warn(ar, "invalid calibration data length in DT: %d\n",
			    data_len);
		ret = -EMSGSIZE;
		goto out;
	}

	data = kmalloc(data_len, GFP_KERNEL);
	if (!data) {
		ret = -ENOMEM;
		goto out;
	}

	ret = of_property_read_u8_array(node, "qcom,ath10k-calibration-data",
					data, data_len);
	if (ret) {
		ath10k_warn(ar, "failed to read calibration data from DT: %d\n",
			    ret);
		goto out_free;
	}

	ret = ath10k_download_board_data(ar, data, data_len);
	if (ret) {
		ath10k_warn(ar, "failed to download calibration data from Device Tree: %d\n",
			    ret);
		goto out_free;
	}

	ret = 0;

out_free:
	kfree(data);

out:
	return ret;
}

static int ath10k_download_and_run_otp(struct ath10k *ar)
{
	u32 result, address = ar->hw_params.patch_load_addr;
	u32 bmi_otp_exe_param = ar->hw_params.otp_exe_param;
	int ret;

	ret = ath10k_download_board_data(ar, ar->board_data, ar->board_len);
	if (ret) {
		ath10k_err(ar, "failed to download board data: %d\n", ret);
		return ret;
	}

	/* OTP is optional */

	if (!ar->otp_data || !ar->otp_len) {
		ath10k_warn(ar, "Not running otp, calibration will be incorrect (otp-data %p otp_len %zd)!\n",
			    ar->otp_data, ar->otp_len);
		return 0;
	}

	ath10k_dbg(ar, ATH10K_DBG_BOOT, "boot upload otp to 0x%x len %zd\n",
		   address, ar->otp_len);

	ret = ath10k_bmi_fast_download(ar, address, ar->otp_data, ar->otp_len);
	if (ret) {
		ath10k_err(ar, "could not write otp (%d)\n", ret);
		return ret;
	}

	ret = ath10k_bmi_execute(ar, address, bmi_otp_exe_param, &result);
	if (ret) {
		ath10k_err(ar, "could not execute otp (%d)\n", ret);
		return ret;
	}

	ath10k_dbg(ar, ATH10K_DBG_BOOT, "boot otp execute result %d\n", result);

	if (!(skip_otp || test_bit(ATH10K_FW_FEATURE_IGNORE_OTP_RESULT,
				   ar->fw_features))
	    && result != 0) {
		ath10k_err(ar, "otp calibration failed: %d", result);
		return -EINVAL;
	}

	return 0;
}

static int ath10k_download_fw(struct ath10k *ar, enum ath10k_firmware_mode mode)
{
	u32 address, data_len;
	const char *mode_name;
	const void *data;
	int ret;

	address = ar->hw_params.patch_load_addr;

	switch (mode) {
	case ATH10K_FIRMWARE_MODE_NORMAL:
		data = ar->firmware_data;
		data_len = ar->firmware_len;
		mode_name = "normal";
		ret = ath10k_swap_code_seg_configure(ar,
				ATH10K_SWAP_CODE_SEG_BIN_TYPE_FW);
		if (ret) {
			ath10k_err(ar, "failed to configure fw code swap: %d\n",
				   ret);
			return ret;
		}
		break;
	case ATH10K_FIRMWARE_MODE_UTF:
		data = ar->testmode.utf->data;
		data_len = ar->testmode.utf->size;
		mode_name = "utf";
		break;
	default:
		ath10k_err(ar, "unknown firmware mode: %d\n", mode);
		return -EINVAL;
	}

	ath10k_dbg(ar, ATH10K_DBG_BOOT,
		   "boot uploading firmware image %p len %d mode %s\n",
		   data, data_len, mode_name);

	ret = ath10k_bmi_fast_download(ar, address, data, data_len);
	if (ret) {
		ath10k_err(ar, "failed to download %s firmware: %d\n",
			   mode_name, ret);
		return ret;
	}

	return ret;
}

static void ath10k_core_free_firmware_files(struct ath10k *ar)
{
	if (!IS_ERR(ar->board))
		release_firmware(ar->board);

	if (!IS_ERR(ar->otp))
		release_firmware(ar->otp);

	if (!IS_ERR(ar->firmware))
		release_firmware(ar->firmware);

	if (!IS_ERR(ar->cal_file))
		release_firmware(ar->cal_file);

	ath10k_swap_code_seg_release(ar);

	ar->board = NULL;
	ar->board_data = NULL;
	ar->board_len = 0;

	ar->otp = NULL;
	ar->otp_data = NULL;
	ar->otp_len = 0;

	ar->firmware = NULL;
	ar->firmware_data = NULL;
	ar->firmware_len = 0;

	ar->cal_file = NULL;

}

static int ath10k_fetch_cal_file(struct ath10k *ar)
{
	char filename[100];

	/* cal-<bus>-<id>.bin */
	scnprintf(filename, sizeof(filename), "cal-%s-%s.bin",
		  ath10k_bus_str(ar->hif.bus), dev_name(ar->dev));

	ar->cal_file = ath10k_fetch_fw_file(ar, ATH10K_FW_DIR, filename);
	if (IS_ERR(ar->cal_file))
		/* calibration file is optional, don't print any warnings */
		return PTR_ERR(ar->cal_file);

	ath10k_dbg(ar, ATH10K_DBG_BOOT, "found calibration file %s/%s\n",
		   ATH10K_FW_DIR, filename);

	return 0;
}

static int ath10k_core_fetch_spec_board_file(struct ath10k *ar)
{
	char filename[100];

	scnprintf(filename, sizeof(filename), "board-%s-%s.bin",
		  ath10k_bus_str(ar->hif.bus), ar->spec_board_id);

	ar->board = ath10k_fetch_fw_file(ar, ar->hw_params.fw.dir, filename);
	if (IS_ERR(ar->board))
		return PTR_ERR(ar->board);

	ar->board_data = ar->board->data;
	ar->board_len = ar->board->size;
	ar->spec_board_loaded = true;

	return 0;
}

static int ath10k_core_fetch_generic_board_file(struct ath10k *ar)
{
	if (!ar->hw_params.fw.board) {
		ath10k_err(ar, "failed to find board file fw entry\n");
		return -EINVAL;
	}

	ar->board = ath10k_fetch_fw_file(ar,
					 ar->hw_params.fw.dir,
					 ar->hw_params.fw.board);
	if (IS_ERR(ar->board))
		return PTR_ERR(ar->board);

	ar->board_data = ar->board->data;
	ar->board_len = ar->board->size;
	ar->spec_board_loaded = false;

	return 0;
}

static int ath10k_core_fetch_board_file(struct ath10k *ar)
{
	int ret;

	if (strlen(ar->spec_board_id) > 0) {
		ret = ath10k_core_fetch_spec_board_file(ar);
		if (ret) {
			ath10k_info(ar, "failed to load spec board file, falling back to generic: %d\n",
				    ret);
			goto generic;
		}

		ath10k_dbg(ar, ATH10K_DBG_BOOT, "found specific board file for %s\n",
			   ar->spec_board_id);
		return 0;
	}

generic:
	ret = ath10k_core_fetch_generic_board_file(ar);
	if (ret) {
		ath10k_err(ar, "failed to fetch generic board data: %d\n", ret);
		return ret;
	}

	return 0;
}

static int ath10k_core_fetch_firmware_api_1(struct ath10k *ar)
{
	int ret = 0;

	if (ar->hw_params.fw.fw == NULL) {
		ath10k_err(ar, "firmware file not defined\n");
		return -EINVAL;
	}

	ar->firmware = ath10k_fetch_fw_file(ar,
					    ar->hw_params.fw.dir,
					    ar->hw_params.fw.fw);
	if (IS_ERR(ar->firmware)) {
		ret = PTR_ERR(ar->firmware);
		ath10k_err(ar, "could not fetch firmware (%d)\n", ret);
		goto err;
	}

	ar->firmware_data = ar->firmware->data;
	ar->firmware_len = ar->firmware->size;

	/* OTP may be undefined. If so, don't fetch it at all */
	if (ar->hw_params.fw.otp == NULL)
		return 0;

	ar->otp = ath10k_fetch_fw_file(ar,
				       ar->hw_params.fw.dir,
				       ar->hw_params.fw.otp);
	if (IS_ERR(ar->otp)) {
		ret = PTR_ERR(ar->otp);
		ath10k_err(ar, "could not fetch otp (%d)\n", ret);
		goto err;
	}

	ar->otp_data = ar->otp->data;
	ar->otp_len = ar->otp->size;

	return 0;

err:
	ath10k_core_free_firmware_files(ar);
	return ret;
}

static int ath10k_core_fetch_firmware_api_n(struct ath10k *ar, const char *name)
{
	size_t magic_len, len, ie_len;
	int ie_id, i, index, bit, ret;
	struct ath10k_fw_ie *hdr;
	const u8 *data;
	__le32 *timestamp, *version;

	/* first fetch the firmware file (firmware-*.bin) */
	ar->firmware = ath10k_fetch_fw_file(ar, ar->hw_params.fw.dir, name);
	if (IS_ERR(ar->firmware)) {
		ath10k_err(ar, "could not fetch firmware file '%s/%s': %ld\n",
			   ar->hw_params.fw.dir, name, PTR_ERR(ar->firmware));
		return PTR_ERR(ar->firmware);
	}

	data = ar->firmware->data;
	len = ar->firmware->size;

	/* magic also includes the null byte, check that as well */
	magic_len = strlen(ATH10K_FIRMWARE_MAGIC) + 1;

	if (len < magic_len) {
		ath10k_err(ar, "firmware file '%s/%s' too small to contain magic: %zu\n",
			   ar->hw_params.fw.dir, name, len);
		ret = -EINVAL;
		goto err;
	}

	if (memcmp(data, ATH10K_FIRMWARE_MAGIC, magic_len) != 0) {
		ath10k_err(ar, "invalid firmware magic\n");
		ret = -EINVAL;
		goto err;
	}

	/* jump over the padding */
	magic_len = ALIGN(magic_len, 4);

	len -= magic_len;
	data += magic_len;

	/* loop elements */
	while (len > sizeof(struct ath10k_fw_ie)) {
		hdr = (struct ath10k_fw_ie *)data;

		ie_id = le32_to_cpu(hdr->id);
		ie_len = le32_to_cpu(hdr->len);

		len -= sizeof(*hdr);
		data += sizeof(*hdr);

		if (len < ie_len) {
			ath10k_err(ar, "invalid length for FW IE %d (%zu < %zu)\n",
				   ie_id, len, ie_len);
			ret = -EINVAL;
			goto err;
		}

		switch (ie_id) {
		case ATH10K_FW_IE_FW_VERSION:
			if (ie_len > sizeof(ar->hw->wiphy->fw_version) - 1)
				break;

			memcpy(ar->hw->wiphy->fw_version, data, ie_len);
			ar->hw->wiphy->fw_version[ie_len] = '\0';

			ath10k_dbg(ar, ATH10K_DBG_BOOT,
				   "found fw version %s\n",
				    ar->hw->wiphy->fw_version);
			break;
		case ATH10K_FW_IE_TIMESTAMP:
			if (ie_len != sizeof(u32))
				break;

			timestamp = (__le32 *)data;

			ath10k_dbg(ar, ATH10K_DBG_BOOT, "found fw timestamp %d\n",
				   le32_to_cpup(timestamp));
			break;
		case ATH10K_FW_IE_FEATURES:
			ath10k_dbg(ar, ATH10K_DBG_BOOT,
				   "found firmware features ie (%zd B)\n",
				   ie_len);

			for (i = 0; i < ATH10K_FW_FEATURE_COUNT; i++) {
				index = i / 8;
				bit = i % 8;

				if (index == ie_len)
					break;

				if (data[index] & (1 << bit)) {
					ath10k_dbg(ar, ATH10K_DBG_BOOT,
						   "Enabling feature bit: %i\n",
						   i);
					__set_bit(i, ar->fw_features);
				}
			}

			ath10k_dbg_dump(ar, ATH10K_DBG_BOOT, "features", "",
					ar->fw_features,
					sizeof(ar->fw_features));
			break;
		case ATH10K_FW_IE_FW_IMAGE:
			ath10k_dbg(ar, ATH10K_DBG_BOOT,
				   "found fw image ie (%zd B)\n",
				   ie_len);

			ar->firmware_data = data;
			ar->firmware_len = ie_len;

			break;
		case ATH10K_FW_IE_OTP_IMAGE:
			ath10k_dbg(ar, ATH10K_DBG_BOOT,
				   "found otp image ie (%zd B)\n",
				   ie_len);

			ar->otp_data = data;
			ar->otp_len = ie_len;

			break;
		case ATH10K_FW_IE_WMI_OP_VERSION:
			if (ie_len != sizeof(u32))
				break;

			version = (__le32 *)data;

			ar->wmi.op_version = le32_to_cpup(version);

			ath10k_dbg(ar, ATH10K_DBG_BOOT, "found fw ie wmi op version %d\n",
				   ar->wmi.op_version);
			break;
		case ATH10K_FW_IE_HTT_OP_VERSION:
			if (ie_len != sizeof(u32))
				break;

			version = (__le32 *)data;

			ar->htt.op_version = le32_to_cpup(version);

			ath10k_dbg(ar, ATH10K_DBG_BOOT, "found fw ie htt op version %d\n",
				   ar->htt.op_version);
			break;
		case ATH10K_FW_IE_FW_CODE_SWAP_IMAGE:
			ath10k_dbg(ar, ATH10K_DBG_BOOT,
				   "found fw code swap image ie (%zd B)\n",
				   ie_len);
			ar->swap.firmware_codeswap_data = data;
			ar->swap.firmware_codeswap_len = ie_len;
			break;
		default:
			ath10k_warn(ar, "Unknown FW IE: %u\n",
				    le32_to_cpu(hdr->id));
			break;
		}

		/* jump over the padding */
		ie_len = ALIGN(ie_len, 4);

		len -= ie_len;
		data += ie_len;
	}

	if (!ar->firmware_data || !ar->firmware_len) {
		ath10k_warn(ar, "No ATH10K_FW_IE_FW_IMAGE found from '%s/%s', skipping\n",
			    ar->hw_params.fw.dir, name);
		ret = -ENOMEDIUM;
		goto err;
	}

	return 0;

err:
	ath10k_core_free_firmware_files(ar);
	return ret;
}

static int ath10k_core_fetch_firmware_files(struct ath10k *ar)
{
	int ret;

	/* calibration file is optional, don't check for any errors */
	ath10k_fetch_cal_file(ar);

	ret = ath10k_core_fetch_board_file(ar);
	if (ret) {
		ath10k_err(ar, "failed to fetch board file: %d\n", ret);
		return ret;
	}

	ar->fw_api = 5;
	ath10k_dbg(ar, ATH10K_DBG_BOOT, "trying fw api %d\n", ar->fw_api);

	ret = ath10k_core_fetch_firmware_api_n(ar, ATH10K_FW_API5_FILE);
	if (ret == 0)
		goto success;

	ar->fw_api = 4;
	ath10k_dbg(ar, ATH10K_DBG_BOOT, "trying fw api %d\n", ar->fw_api);

	ret = ath10k_core_fetch_firmware_api_n(ar, ATH10K_FW_API4_FILE);
	if (ret == 0)
		goto success;

	ar->fw_api = 3;
	ath10k_dbg(ar, ATH10K_DBG_BOOT, "trying fw api %d\n", ar->fw_api);

	ret = ath10k_core_fetch_firmware_api_n(ar, ATH10K_FW_API3_FILE);
	if (ret == 0)
		goto success;

	ar->fw_api = 2;
	ath10k_dbg(ar, ATH10K_DBG_BOOT, "trying fw api %d\n", ar->fw_api);

	ret = ath10k_core_fetch_firmware_api_n(ar, ATH10K_FW_API2_FILE);
	if (ret == 0)
		goto success;

	ar->fw_api = 1;
	ath10k_dbg(ar, ATH10K_DBG_BOOT, "trying fw api %d\n", ar->fw_api);

	ret = ath10k_core_fetch_firmware_api_1(ar);
	if (ret)
		return ret;

success:
	ath10k_dbg(ar, ATH10K_DBG_BOOT, "using fw api %d\n", ar->fw_api);

	return 0;
}

static int ath10k_download_cal_data(struct ath10k *ar)
{
	int ret;

	ret = ath10k_download_cal_file(ar);
	if (ret == 0) {
		ar->cal_mode = ATH10K_CAL_MODE_FILE;
		goto done;
	}

	ath10k_dbg(ar, ATH10K_DBG_BOOT,
		   "boot did not find a calibration file, try DT next: %d\n",
		   ret);

	ret = ath10k_download_cal_dt(ar);
	if (ret == 0) {
		ar->cal_mode = ATH10K_CAL_MODE_DT;
		goto done;
	}

	ath10k_dbg(ar, ATH10K_DBG_BOOT,
		   "boot did not find DT entry, try OTP next: %d\n",
		   ret);

	ret = ath10k_download_and_run_otp(ar);
	if (ret) {
		ath10k_err(ar, "failed to run otp: %d\n", ret);
		return ret;
	}

	ar->cal_mode = ATH10K_CAL_MODE_OTP;

done:
	ath10k_dbg(ar, ATH10K_DBG_BOOT, "boot using calibration mode %s\n",
		   ath10k_cal_mode_str(ar->cal_mode));
	return 0;
}

static int ath10k_init_uart(struct ath10k *ar)
{
	int ret;

	/*
	 * Explicitly setting UART prints to zero as target turns it on
	 * based on scratch registers.
	 */
	ret = ath10k_bmi_write32(ar, hi_serial_enable, 0);
	if (ret) {
		ath10k_warn(ar, "could not disable UART prints (%d)\n", ret);
		return ret;
	}

	if (!uart_print)
		return 0;

	ret = ath10k_bmi_write32(ar, hi_dbg_uart_txpin, ar->hw_params.uart_pin);
	if (ret) {
		ath10k_warn(ar, "could not enable UART prints (%d)\n", ret);
		return ret;
	}

	ret = ath10k_bmi_write32(ar, hi_serial_enable, 1);
	if (ret) {
		ath10k_warn(ar, "could not enable UART prints (%d)\n", ret);
		return ret;
	}

	/* Set the UART baud rate to 19200. */
	ret = ath10k_bmi_write32(ar, hi_desired_baud_rate, 19200);
	if (ret) {
		ath10k_warn(ar, "could not set the baud rate (%d)\n", ret);
		return ret;
	}

	ath10k_info(ar, "UART prints enabled\n");
	return 0;
}

static int ath10k_init_hw_params(struct ath10k *ar)
{
	const struct ath10k_hw_params *uninitialized_var(hw_params);
	int i;

	for (i = 0; i < ARRAY_SIZE(ath10k_hw_params_list); i++) {
		hw_params = &ath10k_hw_params_list[i];

		if (hw_params->id == ar->target_version)
			break;
	}

	if (i == ARRAY_SIZE(ath10k_hw_params_list)) {
		ath10k_err(ar, "Unsupported hardware version: 0x%x\n",
			   ar->target_version);
		return -EINVAL;
	}

	ar->hw_params = *hw_params;

	ath10k_dbg(ar, ATH10K_DBG_BOOT, "Hardware name %s version 0x%x\n",
		   ar->hw_params.name, ar->target_version);

	return 0;
}

static void ath10k_core_restart(struct work_struct *work)
{
	struct ath10k *ar = container_of(work, struct ath10k, restart_work);

	set_bit(ATH10K_FLAG_CRASH_FLUSH, &ar->dev_flags);

	/* Place a barrier to make sure the compiler doesn't reorder
	 * CRASH_FLUSH and calling other functions.
	 */
	barrier();

	ieee80211_stop_queues(ar->hw);
	ath10k_drain_tx(ar);
	complete_all(&ar->scan.started);
	complete_all(&ar->scan.completed);
	complete_all(&ar->scan.on_channel);
	complete_all(&ar->offchan_tx_completed);
	complete_all(&ar->install_key_done);
	complete_all(&ar->vdev_setup_done);
	complete_all(&ar->thermal.wmi_sync);
	wake_up(&ar->htt.empty_tx_wq);
	wake_up(&ar->wmi.tx_credits_wq);
	wake_up(&ar->peer_mapping_wq);

	mutex_lock(&ar->conf_mutex);

	switch (ar->state) {
	case ATH10K_STATE_ON:
		ar->state = ATH10K_STATE_RESTARTING;
		ath10k_hif_stop(ar);
		ath10k_scan_finish(ar);
		ieee80211_restart_hw(ar->hw);
		break;
	case ATH10K_STATE_OFF:
		/* this can happen if driver is being unloaded
		 * or if the crash happens during FW probing */
		ath10k_warn(ar, "cannot restart a device that hasn't been started\n");
		break;
	case ATH10K_STATE_RESTARTING:
		/* hw restart might be requested from multiple places */
		break;
	case ATH10K_STATE_RESTARTED:
		ar->state = ATH10K_STATE_WEDGED;
		/* fall through */
	case ATH10K_STATE_WEDGED:
		ath10k_warn(ar, "device is wedged, will not restart\n");
		break;
	case ATH10K_STATE_UTF:
		ath10k_warn(ar, "firmware restart in UTF mode not supported\n");
		break;
	}

	mutex_unlock(&ar->conf_mutex);
}

static int ath10k_core_init_firmware_features(struct ath10k *ar)
{
	if (test_bit(ATH10K_FW_FEATURE_WMI_10_2, ar->fw_features) &&
	    !test_bit(ATH10K_FW_FEATURE_WMI_10X, ar->fw_features)) {
		ath10k_err(ar, "feature bits corrupted: 10.2 feature requires 10.x feature to be set as well");
		return -EINVAL;
	}

	if (ar->wmi.op_version >= ATH10K_FW_WMI_OP_VERSION_MAX) {
		ath10k_err(ar, "unsupported WMI OP version (max %d): %d\n",
			   ATH10K_FW_WMI_OP_VERSION_MAX, ar->wmi.op_version);
		return -EINVAL;
	}

	ar->wmi.rx_decap_mode = ATH10K_HW_TXRX_NATIVE_WIFI;
	switch (ath10k_cryptmode_param) {
	case ATH10K_CRYPT_MODE_HW:
		clear_bit(ATH10K_FLAG_RAW_MODE, &ar->dev_flags);
		clear_bit(ATH10K_FLAG_HW_CRYPTO_DISABLED, &ar->dev_flags);
		break;
	case ATH10K_CRYPT_MODE_SW:
		if (!test_bit(ATH10K_FW_FEATURE_RAW_MODE_SUPPORT,
			      ar->fw_features)) {
			ath10k_err(ar, "cryptmode > 0 requires raw mode support from firmware");
			return -EINVAL;
		}

		set_bit(ATH10K_FLAG_RAW_MODE, &ar->dev_flags);
		set_bit(ATH10K_FLAG_HW_CRYPTO_DISABLED, &ar->dev_flags);
		break;
	default:
		ath10k_info(ar, "invalid cryptmode: %d\n",
			    ath10k_cryptmode_param);
		return -EINVAL;
	}

	ar->htt.max_num_amsdu = ATH10K_HTT_MAX_NUM_AMSDU_DEFAULT;
	ar->htt.max_num_ampdu = ATH10K_HTT_MAX_NUM_AMPDU_DEFAULT;

	if (test_bit(ATH10K_FLAG_RAW_MODE, &ar->dev_flags)) {
		ar->wmi.rx_decap_mode = ATH10K_HW_TXRX_RAW;

		/* Workaround:
		 *
		 * Firmware A-MSDU aggregation breaks with RAW Tx encap mode
		 * and causes enormous performance issues (malformed frames,
		 * etc).
		 *
		 * Disabling A-MSDU makes RAW mode stable with heavy traffic
		 * albeit a bit slower compared to regular operation.
		 */
		ar->htt.max_num_amsdu = 1;
	}

	/* Backwards compatibility for firmwares without
	 * ATH10K_FW_IE_WMI_OP_VERSION.
	 */
	if (ar->wmi.op_version == ATH10K_FW_WMI_OP_VERSION_UNSET) {
		if (test_bit(ATH10K_FW_FEATURE_WMI_10X, ar->fw_features)) {
			if (test_bit(ATH10K_FW_FEATURE_WMI_10_2,
				     ar->fw_features))
				ar->wmi.op_version = ATH10K_FW_WMI_OP_VERSION_10_2;
			else
				ar->wmi.op_version = ATH10K_FW_WMI_OP_VERSION_10_1;
		} else {
			ar->wmi.op_version = ATH10K_FW_WMI_OP_VERSION_MAIN;
		}
	}

	switch (ar->wmi.op_version) {
	case ATH10K_FW_WMI_OP_VERSION_MAIN:
		ar->max_num_peers = TARGET_NUM_PEERS;
		ar->max_num_stations = TARGET_NUM_STATIONS;
		ar->max_num_vdevs = TARGET_NUM_VDEVS;
		ar->htt.max_num_pending_tx = TARGET_NUM_MSDU_DESC;
		ar->fw_stats_req_mask = WMI_STAT_PDEV | WMI_STAT_VDEV |
			WMI_STAT_PEER;
		ar->max_spatial_stream = WMI_MAX_SPATIAL_STREAM;
		break;
	case ATH10K_FW_WMI_OP_VERSION_10_1:
	case ATH10K_FW_WMI_OP_VERSION_10_2:
	case ATH10K_FW_WMI_OP_VERSION_10_2_4:
		ar->max_num_peers = TARGET_10X_NUM_PEERS;
		ar->max_num_stations = TARGET_10X_NUM_STATIONS;
		ar->max_num_vdevs = TARGET_10X_NUM_VDEVS;
		ar->htt.max_num_pending_tx = TARGET_10X_NUM_MSDU_DESC;
		ar->fw_stats_req_mask = WMI_STAT_PEER;
		ar->max_spatial_stream = WMI_MAX_SPATIAL_STREAM;
		break;
	case ATH10K_FW_WMI_OP_VERSION_TLV:
		ar->max_num_peers = TARGET_TLV_NUM_PEERS;
		ar->max_num_stations = TARGET_TLV_NUM_STATIONS;
		ar->max_num_vdevs = TARGET_TLV_NUM_VDEVS;
		ar->max_num_tdls_vdevs = TARGET_TLV_NUM_TDLS_VDEVS;
		ar->htt.max_num_pending_tx = TARGET_TLV_NUM_MSDU_DESC;
		ar->wow.max_num_patterns = TARGET_TLV_NUM_WOW_PATTERNS;
		ar->fw_stats_req_mask = WMI_STAT_PDEV | WMI_STAT_VDEV |
			WMI_STAT_PEER;
		ar->max_spatial_stream = WMI_MAX_SPATIAL_STREAM;
		break;
	case ATH10K_FW_WMI_OP_VERSION_10_4:
		ar->max_num_peers = TARGET_10_4_NUM_PEERS;
		ar->max_num_stations = TARGET_10_4_NUM_STATIONS;
		ar->num_active_peers = TARGET_10_4_ACTIVE_PEERS;
		ar->max_num_vdevs = TARGET_10_4_NUM_VDEVS;
		ar->num_tids = TARGET_10_4_TGT_NUM_TIDS;
		ar->htt.max_num_pending_tx = TARGET_10_4_NUM_MSDU_DESC;
		ar->fw_stats_req_mask = WMI_STAT_PEER;
		ar->max_spatial_stream = WMI_10_4_MAX_SPATIAL_STREAM;
		break;
	case ATH10K_FW_WMI_OP_VERSION_UNSET:
	case ATH10K_FW_WMI_OP_VERSION_MAX:
		WARN_ON(1);
		return -EINVAL;
	}

	/* Backwards compatibility for firmwares without
	 * ATH10K_FW_IE_HTT_OP_VERSION.
	 */
	if (ar->htt.op_version == ATH10K_FW_HTT_OP_VERSION_UNSET) {
		switch (ar->wmi.op_version) {
		case ATH10K_FW_WMI_OP_VERSION_MAIN:
			ar->htt.op_version = ATH10K_FW_HTT_OP_VERSION_MAIN;
			break;
		case ATH10K_FW_WMI_OP_VERSION_10_1:
		case ATH10K_FW_WMI_OP_VERSION_10_2:
		case ATH10K_FW_WMI_OP_VERSION_10_2_4:
			ar->htt.op_version = ATH10K_FW_HTT_OP_VERSION_10_1;
			break;
		case ATH10K_FW_WMI_OP_VERSION_TLV:
			ar->htt.op_version = ATH10K_FW_HTT_OP_VERSION_TLV;
			break;
		case ATH10K_FW_WMI_OP_VERSION_10_4:
		case ATH10K_FW_WMI_OP_VERSION_UNSET:
		case ATH10K_FW_WMI_OP_VERSION_MAX:
			WARN_ON(1);
			return -EINVAL;
		}
	}

	return 0;
}

int ath10k_core_start(struct ath10k *ar, enum ath10k_firmware_mode mode)
{
	int status;

	lockdep_assert_held(&ar->conf_mutex);

	clear_bit(ATH10K_FLAG_CRASH_FLUSH, &ar->dev_flags);

	ath10k_bmi_start(ar);

	if (ath10k_init_configure_target(ar)) {
		status = -EINVAL;
		goto err;
	}

	status = ath10k_download_cal_data(ar);
	if (status)
		goto err;

	/* Some of of qca988x solutions are having global reset issue
         * during target initialization. Bypassing PLL setting before
         * downloading firmware and letting the SoC run on REF_CLK is
         * fixing the problem. Corresponding firmware change is also needed
         * to set the clock source once the target is initialized.
	 */
	if (test_bit(ATH10K_FW_FEATURE_SUPPORTS_SKIP_CLOCK_INIT,
		     ar->fw_features)) {
		status = ath10k_bmi_write32(ar, hi_skip_clock_init, 1);
		if (status) {
			ath10k_err(ar, "could not write to skip_clock_init: %d\n",
				   status);
			goto err;
		}
	}

	status = ath10k_download_fw(ar, mode);
	if (status)
		goto err;

	status = ath10k_init_uart(ar);
	if (status)
		goto err;

	ar->htc.htc_ops.target_send_suspend_complete =
		ath10k_send_suspend_complete;

	status = ath10k_htc_init(ar);
	if (status) {
		ath10k_err(ar, "could not init HTC (%d)\n", status);
		goto err;
	}

	status = ath10k_bmi_done(ar);
	if (status)
		goto err;

	status = ath10k_wmi_attach(ar);
	if (status) {
		ath10k_err(ar, "WMI attach failed: %d\n", status);
		goto err;
	}

	status = ath10k_htt_init(ar);
	if (status) {
		ath10k_err(ar, "failed to init htt: %d\n", status);
		goto err_wmi_detach;
	}

	status = ath10k_htt_tx_alloc(&ar->htt);
	if (status) {
		ath10k_err(ar, "failed to alloc htt tx: %d\n", status);
		goto err_wmi_detach;
	}

	status = ath10k_htt_rx_alloc(&ar->htt);
	if (status) {
		ath10k_err(ar, "failed to alloc htt rx: %d\n", status);
		goto err_htt_tx_detach;
	}

	status = ath10k_hif_start(ar);
	if (status) {
		ath10k_err(ar, "could not start HIF: %d\n", status);
		goto err_htt_rx_detach;
	}

	status = ath10k_htc_wait_target(&ar->htc);
	if (status) {
		ath10k_err(ar, "failed to connect to HTC: %d\n", status);
		goto err_hif_stop;
	}

	if (mode == ATH10K_FIRMWARE_MODE_NORMAL) {
		status = ath10k_htt_connect(&ar->htt);
		if (status) {
			ath10k_err(ar, "failed to connect htt (%d)\n", status);
			goto err_hif_stop;
		}
	}

	status = ath10k_wmi_connect(ar);
	if (status) {
		ath10k_err(ar, "could not connect wmi: %d\n", status);
		goto err_hif_stop;
	}

	status = ath10k_htc_start(&ar->htc);
	if (status) {
		ath10k_err(ar, "failed to start htc: %d\n", status);
		goto err_hif_stop;
	}

	if (mode == ATH10K_FIRMWARE_MODE_NORMAL) {
		status = ath10k_wmi_wait_for_service_ready(ar);
		if (status) {
			ath10k_warn(ar, "wmi service ready event not received");
			goto err_hif_stop;
		}
	}

	ath10k_dbg(ar, ATH10K_DBG_BOOT, "firmware %s booted\n",
		   ar->hw->wiphy->fw_version);

	status = ath10k_wmi_cmd_init(ar);
	if (status) {
		ath10k_err(ar, "could not send WMI init command (%d)\n",
			   status);
		goto err_hif_stop;
	}

	status = ath10k_wmi_wait_for_unified_ready(ar);
	if (status) {
		ath10k_err(ar, "wmi unified ready event not received\n");
		goto err_hif_stop;
	}

	/* If firmware indicates Full Rx Reorder support it must be used in a
	 * slightly different manner. Let HTT code know.
	 */
	ar->htt.rx_ring.in_ord_rx = !!(test_bit(WMI_SERVICE_RX_FULL_REORDER,
						ar->wmi.svc_map));

	status = ath10k_htt_rx_ring_refill(ar);
	if (status) {
		ath10k_err(ar, "failed to refill htt rx ring: %d\n", status);
		goto err_hif_stop;
	}

	/* we don't care about HTT in UTF mode */
	if (mode == ATH10K_FIRMWARE_MODE_NORMAL) {
		status = ath10k_htt_setup(&ar->htt);
		if (status) {
			ath10k_err(ar, "failed to setup htt: %d\n", status);
			goto err_hif_stop;
		}
	}

	status = ath10k_debug_start(ar);
	if (status)
		goto err_hif_stop;

	ar->free_vdev_map = (1LL << ar->max_num_vdevs) - 1;

	INIT_LIST_HEAD(&ar->arvifs);

	return 0;

err_hif_stop:
	ath10k_hif_stop(ar);
err_htt_rx_detach:
	ath10k_htt_rx_free(&ar->htt);
err_htt_tx_detach:
	ath10k_htt_tx_free(&ar->htt);
err_wmi_detach:
	ath10k_wmi_detach(ar);
err:
	return status;
}
EXPORT_SYMBOL(ath10k_core_start);

int ath10k_wait_for_suspend(struct ath10k *ar, u32 suspend_opt)
{
	int ret;
	unsigned long time_left;

	reinit_completion(&ar->target_suspend);

	ret = ath10k_wmi_pdev_suspend_target(ar, suspend_opt);
	if (ret) {
		ath10k_warn(ar, "could not suspend target (%d)\n", ret);
		return ret;
	}

	time_left = wait_for_completion_timeout(&ar->target_suspend, 1 * HZ);

	if (!time_left) {
		ath10k_warn(ar, "suspend timed out - target pause event never came\n");
		return -ETIMEDOUT;
	}

	return 0;
}

void ath10k_core_stop(struct ath10k *ar)
{
	lockdep_assert_held(&ar->conf_mutex);

	/* try to suspend target */
	if (ar->state != ATH10K_STATE_RESTARTING &&
	    ar->state != ATH10K_STATE_UTF)
		ath10k_wait_for_suspend(ar, WMI_PDEV_SUSPEND_AND_DISABLE_INTR);

	ath10k_debug_stop(ar);
	ath10k_hif_stop(ar);
	ath10k_htt_tx_free(&ar->htt);
	ath10k_htt_rx_free(&ar->htt);
	ath10k_wmi_detach(ar);
}
EXPORT_SYMBOL(ath10k_core_stop);

/* mac80211 manages fw/hw initialization through start/stop hooks. However in
 * order to know what hw capabilities should be advertised to mac80211 it is
 * necessary to load the firmware (and tear it down immediately since start
 * hook will try to init it again) before registering */
static int ath10k_core_probe_fw(struct ath10k *ar)
{
	struct bmi_target_info target_info;
	int ret = 0;

	ret = ath10k_hif_power_up(ar);
	if (ret) {
		ath10k_err(ar, "could not start pci hif (%d)\n", ret);
		return ret;
	}

	memset(&target_info, 0, sizeof(target_info));
	ret = ath10k_bmi_get_target_info(ar, &target_info);
	if (ret) {
		ath10k_err(ar, "could not get target info (%d)\n", ret);
		goto err_power_down;
	}

	ar->target_version = target_info.version;
	ar->hw->wiphy->hw_version = target_info.version;

	ret = ath10k_init_hw_params(ar);
	if (ret) {
		ath10k_err(ar, "could not get hw params (%d)\n", ret);
		goto err_power_down;
	}

	ret = ath10k_core_fetch_firmware_files(ar);
	if (ret) {
		ath10k_err(ar, "could not fetch firmware files (%d)\n", ret);
		goto err_power_down;
	}

	ret = ath10k_core_init_firmware_features(ar);
	if (ret) {
		ath10k_err(ar, "fatal problem with firmware features: %d\n",
			   ret);
		goto err_free_firmware_files;
	}

	ret = ath10k_swap_code_seg_init(ar);
	if (ret) {
		ath10k_err(ar, "failed to initialize code swap segment: %d\n",
			   ret);
		goto err_free_firmware_files;
	}

	mutex_lock(&ar->conf_mutex);

	ret = ath10k_core_start(ar, ATH10K_FIRMWARE_MODE_NORMAL);
	if (ret) {
		ath10k_err(ar, "could not init core (%d)\n", ret);
		goto err_unlock;
	}

	ath10k_print_driver_info(ar);
	ath10k_core_stop(ar);

	mutex_unlock(&ar->conf_mutex);

	ath10k_hif_power_down(ar);
	return 0;

err_unlock:
	mutex_unlock(&ar->conf_mutex);

err_free_firmware_files:
	ath10k_core_free_firmware_files(ar);

err_power_down:
	ath10k_hif_power_down(ar);

	return ret;
}

static void ath10k_core_register_work(struct work_struct *work)
{
	struct ath10k *ar = container_of(work, struct ath10k, register_work);
	int status;

	status = ath10k_core_probe_fw(ar);
	if (status) {
		ath10k_err(ar, "could not probe fw (%d)\n", status);
		goto err;
	}

	status = ath10k_mac_register(ar);
	if (status) {
		ath10k_err(ar, "could not register to mac80211 (%d)\n", status);
		goto err_release_fw;
	}

	status = ath10k_debug_register(ar);
	if (status) {
		ath10k_err(ar, "unable to initialize debugfs\n");
		goto err_unregister_mac;
	}

	status = ath10k_spectral_create(ar);
	if (status) {
		ath10k_err(ar, "failed to initialize spectral\n");
		goto err_debug_destroy;
	}

	status = ath10k_thermal_register(ar);
	if (status) {
		ath10k_err(ar, "could not register thermal device: %d\n",
			   status);
		goto err_spectral_destroy;
	}

	set_bit(ATH10K_FLAG_CORE_REGISTERED, &ar->dev_flags);
	return;

err_spectral_destroy:
	ath10k_spectral_destroy(ar);
err_debug_destroy:
	ath10k_debug_destroy(ar);
err_unregister_mac:
	ath10k_mac_unregister(ar);
err_release_fw:
	ath10k_core_free_firmware_files(ar);
err:
	/* TODO: It's probably a good idea to release device from the driver
	 * but calling device_release_driver() here will cause a deadlock.
	 */
	return;
}

int ath10k_core_register(struct ath10k *ar, u32 chip_id)
{
	ar->chip_id = chip_id;
	queue_work(ar->workqueue, &ar->register_work);

	return 0;
}
EXPORT_SYMBOL(ath10k_core_register);

void ath10k_core_unregister(struct ath10k *ar)
{
	cancel_work_sync(&ar->register_work);

	if (!test_bit(ATH10K_FLAG_CORE_REGISTERED, &ar->dev_flags))
		return;

	ath10k_thermal_unregister(ar);
	/* Stop spectral before unregistering from mac80211 to remove the
	 * relayfs debugfs file cleanly. Otherwise the parent debugfs tree
	 * would be already be free'd recursively, leading to a double free.
	 */
	ath10k_spectral_destroy(ar);

	/* We must unregister from mac80211 before we stop HTC and HIF.
	 * Otherwise we will fail to submit commands to FW and mac80211 will be
	 * unhappy about callback failures. */
	ath10k_mac_unregister(ar);

	ath10k_testmode_destroy(ar);

	ath10k_core_free_firmware_files(ar);

	ath10k_debug_unregister(ar);
}
EXPORT_SYMBOL(ath10k_core_unregister);

struct ath10k *ath10k_core_create(size_t priv_size, struct device *dev,
				  enum ath10k_bus bus,
				  enum ath10k_hw_rev hw_rev,
				  const struct ath10k_hif_ops *hif_ops)
{
	struct ath10k *ar;
	int ret;

	ar = ath10k_mac_create(priv_size);
	if (!ar)
		return NULL;

	ar->ath_common.priv = ar;
	ar->ath_common.hw = ar->hw;
	ar->dev = dev;
	ar->hw_rev = hw_rev;
	ar->hif.ops = hif_ops;
	ar->hif.bus = bus;

	switch (hw_rev) {
	case ATH10K_HW_QCA988X:
		ar->regs = &qca988x_regs;
		ar->hw_values = &qca988x_values;
		break;
	case ATH10K_HW_QCA6174:
		ar->regs = &qca6174_regs;
		ar->hw_values = &qca6174_values;
		break;
	case ATH10K_HW_QCA99X0:
		ar->regs = &qca99x0_regs;
		ar->hw_values = &qca99x0_values;
		break;
	default:
		ath10k_err(ar, "unsupported core hardware revision %d\n",
			   hw_rev);
		ret = -ENOTSUPP;
		goto err_free_mac;
	}

	init_completion(&ar->scan.started);
	init_completion(&ar->scan.completed);
	init_completion(&ar->scan.on_channel);
	init_completion(&ar->target_suspend);
	init_completion(&ar->wow.wakeup_completed);

	init_completion(&ar->install_key_done);
	init_completion(&ar->vdev_setup_done);
	init_completion(&ar->thermal.wmi_sync);

	INIT_DELAYED_WORK(&ar->scan.timeout, ath10k_scan_timeout_work);

	ar->workqueue = create_singlethread_workqueue("ath10k_wq");
	if (!ar->workqueue)
		goto err_free_mac;

	ar->workqueue_aux = create_singlethread_workqueue("ath10k_aux_wq");
	if (!ar->workqueue_aux)
		goto err_free_wq;

	mutex_init(&ar->conf_mutex);
	spin_lock_init(&ar->data_lock);

	INIT_LIST_HEAD(&ar->peers);
	init_waitqueue_head(&ar->peer_mapping_wq);
	init_waitqueue_head(&ar->htt.empty_tx_wq);
	init_waitqueue_head(&ar->wmi.tx_credits_wq);

	init_completion(&ar->offchan_tx_completed);
	INIT_WORK(&ar->offchan_tx_work, ath10k_offchan_tx_work);
	skb_queue_head_init(&ar->offchan_tx_queue);

	INIT_WORK(&ar->wmi_mgmt_tx_work, ath10k_mgmt_over_wmi_tx_work);
	skb_queue_head_init(&ar->wmi_mgmt_tx_queue);

	INIT_WORK(&ar->register_work, ath10k_core_register_work);
	INIT_WORK(&ar->restart_work, ath10k_core_restart);

	ret = ath10k_debug_create(ar);
	if (ret)
		goto err_free_aux_wq;

	return ar;

err_free_aux_wq:
	destroy_workqueue(ar->workqueue_aux);
err_free_wq:
	destroy_workqueue(ar->workqueue);

err_free_mac:
	ath10k_mac_destroy(ar);

	return NULL;
}
EXPORT_SYMBOL(ath10k_core_create);

void ath10k_core_destroy(struct ath10k *ar)
{
	flush_workqueue(ar->workqueue);
	destroy_workqueue(ar->workqueue);

	flush_workqueue(ar->workqueue_aux);
	destroy_workqueue(ar->workqueue_aux);

	ath10k_debug_destroy(ar);
	ath10k_mac_destroy(ar);
}
EXPORT_SYMBOL(ath10k_core_destroy);

MODULE_AUTHOR("Qualcomm Atheros");
MODULE_DESCRIPTION("Core module for QCA988X PCIe devices.");
MODULE_LICENSE("Dual BSD/GPL");<|MERGE_RESOLUTION|>--- conflicted
+++ resolved
@@ -124,7 +124,6 @@
 			.board_ext_size = QCA99X0_BOARD_EXT_DATA_SZ,
 		},
 	},
-<<<<<<< HEAD
 };
 
 static const char *const ath10k_core_fw_feature_str[] = {
@@ -140,23 +139,6 @@
 	[ATH10K_FW_FEATURE_SUPPORTS_SKIP_CLOCK_INIT] = "skip-clock-init",
 };
 
-=======
-};
-
-static const char *const ath10k_core_fw_feature_str[] = {
-	[ATH10K_FW_FEATURE_EXT_WMI_MGMT_RX] = "wmi-mgmt-rx",
-	[ATH10K_FW_FEATURE_WMI_10X] = "wmi-10.x",
-	[ATH10K_FW_FEATURE_HAS_WMI_MGMT_TX] = "has-wmi-mgmt-tx",
-	[ATH10K_FW_FEATURE_NO_P2P] = "no-p2p",
-	[ATH10K_FW_FEATURE_WMI_10_2] = "wmi-10.2",
-	[ATH10K_FW_FEATURE_MULTI_VIF_PS_SUPPORT] = "multi-vif-ps",
-	[ATH10K_FW_FEATURE_WOWLAN_SUPPORT] = "wowlan",
-	[ATH10K_FW_FEATURE_IGNORE_OTP_RESULT] = "ignore-otp",
-	[ATH10K_FW_FEATURE_NO_NWIFI_DECAP_4ADDR_PADDING] = "no-4addr-pad",
-	[ATH10K_FW_FEATURE_SUPPORTS_SKIP_CLOCK_INIT] = "skip-clock-init",
-};
-
->>>>>>> a6bf49db
 static unsigned int ath10k_core_get_fw_feature_str(char *buf,
 						   size_t buf_len,
 						   enum ath10k_fw_features feat)
